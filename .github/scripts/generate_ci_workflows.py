#!/usr/bin/env python3

import os
import sys
from dataclasses import asdict, dataclass, field
from pathlib import Path
from typing import Dict, Iterable, List, Literal, Set

import generate_binary_build_matrix  # type: ignore[import]

import jinja2
from typing_extensions import TypedDict  # Python 3.11+

Arch = Literal["windows", "linux", "macos"]

GITHUB_DIR = Path(__file__).resolve().parent.parent

LABEL_CIFLOW_TRUNK = "ciflow/trunk"
LABEL_CIFLOW_BINARIES = "ciflow/binaries"
LABEL_CIFLOW_PERIODIC = "ciflow/periodic"
LABEL_CIFLOW_BINARIES_LIBTORCH = "ciflow/binaries_libtorch"
LABEL_CIFLOW_BINARIES_CONDA = "ciflow/binaries_conda"
LABEL_CIFLOW_BINARIES_WHEEL = "ciflow/binaries_wheel"


@dataclass
class CIFlowConfig:
    # For use to enable workflows to run on pytorch/pytorch-canary
    run_on_canary: bool = False
    labels: Set[str] = field(default_factory=set)
    # Certain jobs might not want to be part of the ciflow/[all,trunk] workflow
    isolated_workflow: bool = False

    def __post_init__(self) -> None:
        if not self.isolated_workflow:
            if LABEL_CIFLOW_PERIODIC not in self.labels:
                self.labels.add(LABEL_CIFLOW_TRUNK)


class Config(TypedDict):
    num_shards: int
    runner: str


@dataclass
class BinaryBuildWorkflow:
    os: str
    build_configs: List[Dict[str, str]]
    package_type: str

    # Optional fields
    build_environment: str = ""
    abi_version: str = ""
    ciflow_config: CIFlowConfig = field(default_factory=CIFlowConfig)
    is_scheduled: str = ""
    branches: str = "nightly"
    # Mainly for MacOS and Windows
    cross_compile_arm64: bool = False
    xcode_version: str = ""

    def __post_init__(self) -> None:
        if self.abi_version:
            self.build_environment = (
                f"{self.os}-binary-{self.package_type}-{self.abi_version}"
            )
        else:
            self.build_environment = f"{self.os}-binary-{self.package_type}"

    def generate_workflow_file(self, workflow_template: jinja2.Template) -> None:
        output_file_path = (
            GITHUB_DIR
            / f"workflows/generated-{self.build_environment}-{self.branches}.yml"
        )
        with open(output_file_path, "w") as output_file:
            GENERATED = "generated"  # Note that please keep the variable GENERATED otherwise phabricator will hide the whole file
            output_file.writelines([f"# @{GENERATED} DO NOT EDIT MANUALLY\n"])
            try:
                content = workflow_template.render(asdict(self))
            except Exception as e:
                print(f"Failed on template: {workflow_template}", file=sys.stderr)
                raise e
            output_file.write(content)
            if content[-1] != "\n":
                output_file.write("\n")
        print(output_file_path)


class OperatingSystem:
    LINUX = "linux"
    WINDOWS = "windows"
    WINDOWS_ARM64 = "windows-arm64"
    MACOS = "macos"
    MACOS_ARM64 = "macos-arm64"


LINUX_BINARY_BUILD_WORFKLOWS = [
    BinaryBuildWorkflow(
        os=OperatingSystem.LINUX,
        package_type="manywheel",
        build_configs=generate_binary_build_matrix.generate_wheels_matrix(
            OperatingSystem.LINUX
        ),
        ciflow_config=CIFlowConfig(
            labels={LABEL_CIFLOW_BINARIES, LABEL_CIFLOW_BINARIES_WHEEL},
            isolated_workflow=True,
        ),
    ),
    BinaryBuildWorkflow(
        os=OperatingSystem.LINUX,
        package_type="conda",
        build_configs=generate_binary_build_matrix.generate_conda_matrix(
            OperatingSystem.LINUX
        ),
        ciflow_config=CIFlowConfig(
            labels={LABEL_CIFLOW_BINARIES, LABEL_CIFLOW_BINARIES_CONDA},
            isolated_workflow=True,
        ),
    ),
    BinaryBuildWorkflow(
        os=OperatingSystem.LINUX,
        package_type="libtorch",
        abi_version=generate_binary_build_matrix.CXX11_ABI,
        build_configs=generate_binary_build_matrix.generate_libtorch_matrix(
            OperatingSystem.LINUX, generate_binary_build_matrix.CXX11_ABI
        ),
        ciflow_config=CIFlowConfig(
            labels={LABEL_CIFLOW_BINARIES, LABEL_CIFLOW_BINARIES_LIBTORCH},
            isolated_workflow=True,
        ),
    ),
    BinaryBuildWorkflow(
        os=OperatingSystem.LINUX,
        package_type="libtorch",
        abi_version=generate_binary_build_matrix.PRE_CXX11_ABI,
        build_configs=generate_binary_build_matrix.generate_libtorch_matrix(
            OperatingSystem.LINUX, generate_binary_build_matrix.PRE_CXX11_ABI
        ),
        ciflow_config=CIFlowConfig(
            labels={LABEL_CIFLOW_BINARIES, LABEL_CIFLOW_BINARIES_LIBTORCH},
            isolated_workflow=True,
        ),
    ),
]

LINUX_BINARY_SMOKE_WORKFLOWS = [
    BinaryBuildWorkflow(
        os=OperatingSystem.LINUX,
        package_type="manywheel",
        build_configs=generate_binary_build_matrix.generate_wheels_matrix(
            OperatingSystem.LINUX,
            arches=["11.7", "12.1"],
            python_versions=["3.8"],
            gen_special_an_non_special_wheel=False,
        ),
        branches="main",
    ),
    BinaryBuildWorkflow(
        os=OperatingSystem.LINUX,
        package_type="libtorch",
        abi_version=generate_binary_build_matrix.CXX11_ABI,
        build_configs=generate_binary_build_matrix.generate_libtorch_matrix(
            OperatingSystem.LINUX,
            generate_binary_build_matrix.CXX11_ABI,
            arches=["cpu"],
            libtorch_variants=["shared-with-deps"],
        ),
        branches="main",
    ),
    BinaryBuildWorkflow(
        os=OperatingSystem.LINUX,
        package_type="libtorch",
        abi_version=generate_binary_build_matrix.PRE_CXX11_ABI,
        build_configs=generate_binary_build_matrix.generate_libtorch_matrix(
            OperatingSystem.LINUX,
            generate_binary_build_matrix.PRE_CXX11_ABI,
            arches=["cpu"],
            libtorch_variants=["shared-with-deps"],
        ),
        branches="main",
    ),
]

WINDOWS_BINARY_BUILD_WORKFLOWS = [
    BinaryBuildWorkflow(
        os=OperatingSystem.WINDOWS,
        package_type="wheel",
        build_configs=generate_binary_build_matrix.generate_wheels_matrix(
            OperatingSystem.WINDOWS
        ),
        ciflow_config=CIFlowConfig(
            labels={LABEL_CIFLOW_BINARIES, LABEL_CIFLOW_BINARIES_WHEEL},
            isolated_workflow=True,
        ),
    ),
    BinaryBuildWorkflow(
        os=OperatingSystem.WINDOWS,
        package_type="conda",
        build_configs=generate_binary_build_matrix.generate_conda_matrix(
            OperatingSystem.WINDOWS
        ),
        ciflow_config=CIFlowConfig(
            labels={LABEL_CIFLOW_BINARIES, LABEL_CIFLOW_BINARIES_CONDA},
            isolated_workflow=True,
        ),
    ),
    BinaryBuildWorkflow(
        os=OperatingSystem.WINDOWS,
        package_type="libtorch",
        abi_version=generate_binary_build_matrix.RELEASE,
        build_configs=generate_binary_build_matrix.generate_libtorch_matrix(
            OperatingSystem.WINDOWS, generate_binary_build_matrix.RELEASE
        ),
        ciflow_config=CIFlowConfig(
            labels={LABEL_CIFLOW_BINARIES, LABEL_CIFLOW_BINARIES_LIBTORCH},
            isolated_workflow=True,
        ),
    ),
    BinaryBuildWorkflow(
        os=OperatingSystem.WINDOWS,
        package_type="libtorch",
        abi_version=generate_binary_build_matrix.DEBUG,
        build_configs=generate_binary_build_matrix.generate_libtorch_matrix(
            OperatingSystem.WINDOWS, generate_binary_build_matrix.DEBUG
        ),
        ciflow_config=CIFlowConfig(
            labels={LABEL_CIFLOW_BINARIES, LABEL_CIFLOW_BINARIES_LIBTORCH},
            isolated_workflow=True,
        ),
    ),
    BinaryBuildWorkflow(
        os=OperatingSystem.WINDOWS_ARM64,
        package_type="libtorch",
        abi_version=generate_binary_build_matrix.RELEASE,
        build_configs=generate_binary_build_matrix.generate_libtorch_matrix(
            OperatingSystem.WINDOWS_ARM64,
            generate_binary_build_matrix.RELEASE
        ),
        cross_compile_arm64=True,
        ciflow_config=CIFlowConfig(
            labels={LABEL_CIFLOW_BINARIES, LABEL_CIFLOW_BINARIES_LIBTORCH},
            isolated_workflow=True,
        ),
    ),
    BinaryBuildWorkflow(
        os=OperatingSystem.WINDOWS_ARM64,
        package_type="libtorch",
        abi_version=generate_binary_build_matrix.DEBUG,
        build_configs=generate_binary_build_matrix.generate_libtorch_matrix(
            OperatingSystem.WINDOWS_ARM64,
            generate_binary_build_matrix.DEBUG
        ),
        cross_compile_arm64=True,
        ciflow_config=CIFlowConfig(
            labels={LABEL_CIFLOW_BINARIES, LABEL_CIFLOW_BINARIES_LIBTORCH},
            isolated_workflow=True,
        ),
    ),
]
WINDOWS_BINARY_SMOKE_WORKFLOWS = [
    BinaryBuildWorkflow(
        os=OperatingSystem.WINDOWS,
        package_type="libtorch",
        abi_version=generate_binary_build_matrix.RELEASE,
        build_configs=generate_binary_build_matrix.generate_libtorch_matrix(
            OperatingSystem.WINDOWS,
            generate_binary_build_matrix.RELEASE,
            arches=["cpu"],
            libtorch_variants=["shared-with-deps"],
        ),
        branches="main",
<<<<<<< HEAD
=======
        ciflow_config=CIFlowConfig(
            isolated_workflow=True,
        ),
>>>>>>> 57e19ad8
    ),
    BinaryBuildWorkflow(
        os=OperatingSystem.WINDOWS,
        package_type="libtorch",
        abi_version=generate_binary_build_matrix.DEBUG,
        build_configs=generate_binary_build_matrix.generate_libtorch_matrix(
            OperatingSystem.WINDOWS,
            generate_binary_build_matrix.DEBUG,
            arches=["cpu"],
            libtorch_variants=["shared-with-deps"],
        ),
        branches="main",
<<<<<<< HEAD
=======
        ciflow_config=CIFlowConfig(
            isolated_workflow=True,
        ),
>>>>>>> 57e19ad8
    ),
]

MACOS_BINARY_BUILD_WORKFLOWS = [
    BinaryBuildWorkflow(
        os=OperatingSystem.MACOS,
        package_type="wheel",
        build_configs=generate_binary_build_matrix.generate_wheels_matrix(
            OperatingSystem.MACOS
        ),
        ciflow_config=CIFlowConfig(
            labels={LABEL_CIFLOW_BINARIES, LABEL_CIFLOW_BINARIES_WHEEL},
            isolated_workflow=True,
        ),
    ),
    BinaryBuildWorkflow(
        os=OperatingSystem.MACOS,
        package_type="conda",
        build_configs=generate_binary_build_matrix.generate_conda_matrix(
            OperatingSystem.MACOS
        ),
        ciflow_config=CIFlowConfig(
            labels={LABEL_CIFLOW_BINARIES, LABEL_CIFLOW_BINARIES_CONDA},
            isolated_workflow=True,
        ),
    ),
    BinaryBuildWorkflow(
        os=OperatingSystem.MACOS,
        package_type="libtorch",
        abi_version=generate_binary_build_matrix.CXX11_ABI,
        build_configs=generate_binary_build_matrix.generate_libtorch_matrix(
            OperatingSystem.MACOS, generate_binary_build_matrix.CXX11_ABI
        ),
        ciflow_config=CIFlowConfig(
            labels={LABEL_CIFLOW_BINARIES, LABEL_CIFLOW_BINARIES_LIBTORCH},
            isolated_workflow=True,
        ),
    ),
    BinaryBuildWorkflow(
        os=OperatingSystem.MACOS_ARM64,
        package_type="wheel",
        build_configs=generate_binary_build_matrix.generate_wheels_matrix(
            OperatingSystem.MACOS_ARM64
        ),
        cross_compile_arm64=True,
        ciflow_config=CIFlowConfig(
            labels={LABEL_CIFLOW_BINARIES, LABEL_CIFLOW_BINARIES_WHEEL},
            isolated_workflow=True,
        ),
    ),
    BinaryBuildWorkflow(
        os=OperatingSystem.MACOS_ARM64,
        package_type="conda",
        cross_compile_arm64=True,
        build_configs=generate_binary_build_matrix.generate_conda_matrix(
            OperatingSystem.MACOS_ARM64
        ),
        ciflow_config=CIFlowConfig(
            labels={LABEL_CIFLOW_BINARIES, LABEL_CIFLOW_BINARIES_CONDA},
            isolated_workflow=True,
        ),
    ),
]


def main() -> None:
    jinja_env = jinja2.Environment(
        variable_start_string="!{{",
        loader=jinja2.FileSystemLoader(str(GITHUB_DIR.joinpath("templates"))),
        undefined=jinja2.StrictUndefined,
    )

    # not ported yet
    template_and_workflows = [
        (
            jinja_env.get_template("linux_binary_build_workflow.yml.j2"),
            LINUX_BINARY_BUILD_WORFKLOWS,
        ),
        (
            jinja_env.get_template("linux_binary_build_workflow.yml.j2"),
            LINUX_BINARY_SMOKE_WORKFLOWS,
        ),
        (
            jinja_env.get_template("windows_binary_build_workflow.yml.j2"),
            WINDOWS_BINARY_BUILD_WORKFLOWS,
        ),
        (
            jinja_env.get_template("windows_binary_build_workflow.yml.j2"),
            WINDOWS_BINARY_SMOKE_WORKFLOWS,
        ),
        (
            jinja_env.get_template("macos_binary_build_workflow.yml.j2"),
            MACOS_BINARY_BUILD_WORKFLOWS,
        ),
    ]
    # Delete the existing generated files first, this should align with .gitattributes file description.
    existing_workflows = GITHUB_DIR.glob("workflows/generated-*")
    for w in existing_workflows:
        try:
            os.remove(w)
        except Exception as e:
            print(f"Error occurred when deleting file {w}: {e}")

    for template, workflows in template_and_workflows:
        # added Iterable check to appease the mypy gods
        if not isinstance(workflows, Iterable):
            raise Exception(f"How is workflows not iterable? {workflows}")
        for workflow in workflows:
            workflow.generate_workflow_file(workflow_template=template)


if __name__ == "__main__":
    main()<|MERGE_RESOLUTION|>--- conflicted
+++ resolved
@@ -268,12 +268,9 @@
             libtorch_variants=["shared-with-deps"],
         ),
         branches="main",
-<<<<<<< HEAD
-=======
-        ciflow_config=CIFlowConfig(
-            isolated_workflow=True,
-        ),
->>>>>>> 57e19ad8
+        ciflow_config=CIFlowConfig(
+            isolated_workflow=True,
+        ),
     ),
     BinaryBuildWorkflow(
         os=OperatingSystem.WINDOWS,
@@ -286,12 +283,9 @@
             libtorch_variants=["shared-with-deps"],
         ),
         branches="main",
-<<<<<<< HEAD
-=======
-        ciflow_config=CIFlowConfig(
-            isolated_workflow=True,
-        ),
->>>>>>> 57e19ad8
+        ciflow_config=CIFlowConfig(
+            isolated_workflow=True,
+        ),
     ),
 ]
 
