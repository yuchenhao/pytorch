// Copyright (c) Facebook, Inc. and its affiliates.
// All rights reserved.
//
// This source code is licensed under the BSD-style license found in the
// LICENSE file in the root directory of this source tree.

#include <ATen/functorch/BatchRulesHelper.h>
#include <ATen/functorch/PlumbingHelper.h>
#include <ATen/functorch/BatchedFallback.h>
#include <ATen/core/dispatch/Dispatcher.h>

namespace at { namespace functorch {

template <typename Func>
std::tuple<Tensor,optional<int64_t>,Tensor,optional<int64_t>>
max_pool_with_indices_batch_rule_helper(
  const Tensor& self, optional<int64_t> self_bdim,
  IntArrayRef kernel_size, IntArrayRef stride,
  IntArrayRef padding, IntArrayRef dilation, bool ceil_mode, int64_t n, Func pooling_fn) {

  auto logical_rank = rankWithoutBatchDim(self, self_bdim);
  TORCH_INTERNAL_ASSERT(logical_rank == n + 1 || logical_rank == n + 2);
  // Tensor[B, logical_rank...] -> just call max_poolnd
  if (logical_rank == n + 1) {
    auto self_ = moveBatchDimToFront(self, self_bdim);
    auto result = pooling_fn(
        self_, kernel_size, stride, padding, dilation, ceil_mode);
    return std::make_tuple(std::move(std::get<0>(result)), 0, std::move(std::get<1>(result)), 0);
  }
  // Tensor[B, N, logical_rank...] -> Tensor[B * N, logical_rank...]
  auto bdim_size = self.size(*self_bdim);
  auto self_ = reshape_dim_into(*self_bdim, 0, self);
  auto result = pooling_fn(
      self_, kernel_size, stride, padding, dilation, ceil_mode);
  return std::make_tuple(
      reshape_dim_outof(0, bdim_size, std::get<0>(result)), 0,
      reshape_dim_outof(0, bdim_size, std::get<1>(result)), 0);
}

<<<<<<< HEAD
std::tuple<Tensor,optional<int64_t>,Tensor,optional<int64_t>>
max_pool3d_with_indices_batch_rule(
    const Tensor& self, optional<int64_t> self_bdim,
    IntArrayRef kernel_size, IntArrayRef stride,
    IntArrayRef padding, IntArrayRef dilation, bool ceil_mode) {
    return max_pool_with_indices_batch_rule_helper(self, self_bdim, kernel_size, stride, padding, dilation, ceil_mode, 3, at::max_pool3d_with_indices);
}

std::tuple<Tensor,optional<int64_t>,Tensor,optional<int64_t>>
max_pool2d_with_indices_batch_rule(
    const Tensor& self, optional<int64_t> self_bdim,
    IntArrayRef kernel_size, IntArrayRef stride,
    IntArrayRef padding, IntArrayRef dilation, bool ceil_mode) {
    return max_pool_with_indices_batch_rule_helper(self, self_bdim, kernel_size, stride, padding, dilation, ceil_mode, 2, at::max_pool2d_with_indices);
}

std::tuple<Tensor,optional<int64_t>>
max_pool1d_batch_rule(
    const Tensor& self, optional<int64_t> self_bdim,
    IntArrayRef kernel_size,
    IntArrayRef stride,
    IntArrayRef padding,
    IntArrayRef dilation,
    bool ceil_mode) {
  auto logical_rank = rankWithoutBatchDim(self, self_bdim);
  TORCH_INTERNAL_ASSERT(logical_rank == 2 || logical_rank == 3);

  // Tensor[B, C, L] -> just call max_pool1d
  if (logical_rank == 2) {
    auto self_ = moveBatchDimToFront(self, self_bdim);
    auto result = at::max_pool1d(
        self_, kernel_size, stride, padding, dilation, ceil_mode
    );
    return std::make_tuple(std::move(result), 0);
  }

  // Tensor[B, N, C, L] -> Tensor[B * N, C, L]
  auto bdim_size = self.size(*self_bdim);
  auto self_ = reshape_dim_into(*self_bdim, 0, self);
  auto result = at::max_pool1d(
        self_, kernel_size, stride, padding, dilation, ceil_mode
  );
  return std::make_tuple(
      reshape_dim_outof(0, bdim_size, result), 0);
}

=======
>>>>>>> c463c73b
TORCH_LIBRARY_IMPL(aten, FuncTorchBatched, m) {
  EXISTING_BDIM(_adaptive_avg_pool2d);
  EXISTING_BDIM_ALL_BOXED(_adaptive_avg_pool2d_backward);
  EXISTING_BDIM(_adaptive_avg_pool3d);
  EXISTING_BDIM_ALL_BOXED(_adaptive_avg_pool3d_backward);
  EXISTING_BDIM(avg_pool2d);
  EXISTING_BDIM(avg_pool3d);
  EXISTING_BDIM_ALL_BOXED(avg_pool2d_backward);
  EXISTING_BDIM_ALL_BOXED(avg_pool3d_backward);
  EXISTING_BDIM_ALL_BOXED(adaptive_max_pool2d);
  EXISTING_BDIM_ALL_BOXED(adaptive_max_pool3d);
  ALL_TENSORS_HAVE_OPTIONAL_BDIM_BOXED_CONTIG1(3, adaptive_max_pool2d_backward, 2);
  ALL_TENSORS_HAVE_OPTIONAL_BDIM_BOXED_CONTIG1(4, adaptive_max_pool3d_backward, 2);
  VMAP_SUPPORT(max_pool2d_with_indices, max_pool2d_with_indices_batch_rule);
  VMAP_SUPPORT(max_pool3d_with_indices, max_pool3d_with_indices_batch_rule);
  ALL_TENSORS_HAVE_OPTIONAL_BDIM_BOXED_CONTIG1(3, max_pool2d_with_indices_backward, 2);
  ALL_TENSORS_HAVE_OPTIONAL_BDIM_BOXED_CONTIG1(4, max_pool3d_with_indices_backward, 2);
}

}}<|MERGE_RESOLUTION|>--- conflicted
+++ resolved
@@ -37,7 +37,6 @@
       reshape_dim_outof(0, bdim_size, std::get<1>(result)), 0);
 }
 
-<<<<<<< HEAD
 std::tuple<Tensor,optional<int64_t>,Tensor,optional<int64_t>>
 max_pool3d_with_indices_batch_rule(
     const Tensor& self, optional<int64_t> self_bdim,
@@ -54,38 +53,6 @@
     return max_pool_with_indices_batch_rule_helper(self, self_bdim, kernel_size, stride, padding, dilation, ceil_mode, 2, at::max_pool2d_with_indices);
 }
 
-std::tuple<Tensor,optional<int64_t>>
-max_pool1d_batch_rule(
-    const Tensor& self, optional<int64_t> self_bdim,
-    IntArrayRef kernel_size,
-    IntArrayRef stride,
-    IntArrayRef padding,
-    IntArrayRef dilation,
-    bool ceil_mode) {
-  auto logical_rank = rankWithoutBatchDim(self, self_bdim);
-  TORCH_INTERNAL_ASSERT(logical_rank == 2 || logical_rank == 3);
-
-  // Tensor[B, C, L] -> just call max_pool1d
-  if (logical_rank == 2) {
-    auto self_ = moveBatchDimToFront(self, self_bdim);
-    auto result = at::max_pool1d(
-        self_, kernel_size, stride, padding, dilation, ceil_mode
-    );
-    return std::make_tuple(std::move(result), 0);
-  }
-
-  // Tensor[B, N, C, L] -> Tensor[B * N, C, L]
-  auto bdim_size = self.size(*self_bdim);
-  auto self_ = reshape_dim_into(*self_bdim, 0, self);
-  auto result = at::max_pool1d(
-        self_, kernel_size, stride, padding, dilation, ceil_mode
-  );
-  return std::make_tuple(
-      reshape_dim_outof(0, bdim_size, result), 0);
-}
-
-=======
->>>>>>> c463c73b
 TORCH_LIBRARY_IMPL(aten, FuncTorchBatched, m) {
   EXISTING_BDIM(_adaptive_avg_pool2d);
   EXISTING_BDIM_ALL_BOXED(_adaptive_avg_pool2d_backward);
