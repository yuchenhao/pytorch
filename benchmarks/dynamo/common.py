#!/usr/bin/env python3
import argparse
import collections
import copy
import csv
import functools
import importlib
import io
import logging
import os
import random
import signal
import subprocess
import sys
import time
import warnings
from contextlib import contextmanager

import numpy as np
import pandas as pd
import torch

import torch._dynamo
import torch._dynamo.utils
import torch.distributed
from functorch._src.aot_autograd import set_model_name
from scipy.stats import gmean, ttest_ind
from torch._dynamo.optimizations import backends
from torch._dynamo.optimizations.log_args import conv_args_analysis
from torch._dynamo.profiler import fx_insert_profiling, Profiler
from torch._dynamo.testing import dummy_fx_compile, format_speedup, same
from torch._dynamo.utils import clone_inputs
from torch._inductor import config as inductor_config
from torch._inductor.utils import fresh_inductor_cache
from torch._subclasses.fake_tensor import FakeTensorMode
from torch.nn.parallel import DistributedDataParallel as DDP
from torch.utils._pytree import tree_map

try:
    from .microbenchmarks.operator_inp_utils import OperatorInputsMode
except ImportError:
    from microbenchmarks.operator_inp_utils import OperatorInputsMode


log = logging.getLogger(__name__)

# We are primarily interested in TF32
torch.backends.cuda.matmul.allow_tf32 = True

current_name = ""
current_device = ""
current_batch_size = None
output_filename = None

CI_SKIP_AOT_EAGER_INFERENCE = [
    # TorchBench
    "demucs",  # OOM
    # Huggingface
    "AllenaiLongformerBase",
    "BartForConditionalGeneration",  # OOM
]

CI_SKIP_AOT_EAGER_TRAINING = [
    *CI_SKIP_AOT_EAGER_INFERENCE,
    # TorchBench
    "Background_Matting",  # fp64_OOM
    "moco",
    "pytorch_struct",
    "vision_maskrcnn",
    # Huggingface
    "AlbertForMaskedLM",  # OOM
    "AlbertForQuestionAnswering",  # OOM
    "BigBird",
    "M2M100ForConditionalGeneration",  # OOM
    "PegasusForConditionalGeneration",  # OOM
    "XGLMForCausalLM",  # OOM
    "XLNetLMHeadModel",  # OOM
    "YituTechConvBert",
    # TIMM
    "cait_m36_384",  # fp64_OOM
    "convit_base",  # fp64_OOM
    "mobilevit_s",  # Accuracy
    "xcit_large_24_p8_224",  # fp64_OOM
]

CI_SKIP_INDCUTOR_INFERENCE = [
    *CI_SKIP_AOT_EAGER_INFERENCE,
    # TorchBench
    "DALLE2_pytorch",
    "detectron2",
    "hf_T5",  # accuracy
    "hf_BigBird",  # accuracy
    "hf_GPT2_large",  # OOM
    "maml",  # accuracy
    "mobilenet_v2_quantized_qat",  # The eval test only supports CPU
    "moco",  # accuracy
    "pytorch_struct",  # Test eval is not implemented
    "pyhpc_equation_of_state",  # Accuracy
    "pyhpc_turbulent_kinetic_energy",  # Accuracy
    "tacotron2",
    "vision_maskrcnn",  # accuracy
    # Huggingface
    "DebertaV2ForQuestionAnswering",  # OOM
    # TIMM
    "cait_m36_384",  # Accuracy
    "ghostnet_100",  # Accuracy
]

CI_SKIP_INDUCTOR_TRAINING = [
    *CI_SKIP_INDCUTOR_INFERENCE,
    # TorchBench
    "Background_Matting",  # fp64_OOM
    "dlrm",  # Fails on CI - unable to repro locally
    "mobilenet_v3_large",  # accuracy
    "resnet50_quantized_qat",  # Eager model failed to run
    # Huggingface
    "BlenderbotForCausalLM",  # OOM
    "GoogleFnet",  # Eager model failed to run
    "M2M100ForConditionalGeneration",  # OOM
    "XGLMForCausalLM",  # OOM
    # TIMM
    "convit_base",  # fp64_OOM
    "dm_nfnet_f0",  # accuracy
    "convmixer_768_32",  # accuracy - Unable to repro on A100
    "hrnet_w18",  # accuracy - Unable to repro on A100
    "sebotnet33ts_256",  # accuracy - Unable to repro on A100
    "hrnet_w18",  # accuracy - Unable to repro on A100
    "eca_botnext26ts_256",  # accuracy - Fails on A100
    "eca_halonext26ts",  # accuracy
    "fbnetv3_b",  # accuracy
    "levit_128",  # fp64_OOM
    "res2net101_26w_4s",  # accuracy
    "spnasnet_100",  # accuracy
    "resnest101e",  # accuracy
    "swin_base_patch4_window7_224",  # accuracy
    "xcit_large_24_p8_224",  # fp64_OOM
]


def model_specified_by_path(path_and_class_str):
    return ":" in path_and_class_str


def load_model_from_path(path_and_class_str):
    configs = {}
    for kvstr in path_and_class_str.split(","):
        k, v = kvstr.split(":")
        configs[k] = v

    for name in ["path", "class"]:
        if name not in configs:
            raise RuntimeError(
                "Invalid --only arguments. Check help message for the correct format"
            )

    path = configs["path"]
    class_name = configs["class"]

    if path[:1] != "/":
        raise RuntimeError(
            "Use absolute path since dynamo may change the current working directory which makes using relative path tricky"
        )

    spec = importlib.util.spec_from_file_location("module_name", path)
    module = importlib.util.module_from_spec(spec)
    spec.loader.exec_module(module)

    model_class = getattr(module, class_name)
    assert issubclass(model_class, torch.nn.Module)
    model = model_class()
    assert hasattr(model, "get_example_inputs")
    inputs = model.get_example_inputs()
    return model, inputs


def output_csv(filename, headers, row):
    assert filename
    existed = os.path.exists(filename)
    output = csv.writer(
        io.TextIOWrapper(
            open(filename, "ab", buffering=0),
            "utf-8",
            write_through=True,
        ),
        lineterminator="\n",
    )
    if not existed:
        output.writerow(headers)
    output.writerow([(f"{x:.4f}" if isinstance(x, float) else x) for x in row])


class NullContext:
    def __enter__(self):
        pass

    def __exit__(self, exc_type, exc_val, exc_tb):
        pass


def nothing(f):
    return f


@functools.lru_cache(None)
def patch_torch_manual_seed():
    """Make torch manual seed deterministic. Helps with accuracy testing."""

    def deterministic_torch_manual_seed(*args, **kwargs):
        from torch._C import default_generator

        seed = 1337
        import torch.cuda

        if not torch.cuda._is_in_bad_fork():
            torch.cuda.manual_seed_all(seed)
        return default_generator.manual_seed(seed)

    torch.manual_seed = deterministic_torch_manual_seed


def synchronize():
    pass


def print_summary(filename):
    if not (filename and os.path.exists(filename)):
        return
    data = pd.read_csv(filename)
    width = max(map(len, data.columns))
    for col in data.columns:
        try:
            if col in ("dev", "name", "batch_size"):
                continue
            elif col in ("pct_ops", "pct_time"):
                print(col.ljust(width), f"{data[col].mean():.1%}")
            elif col in ("graphs", "graph_calls", "captured_ops", "total_ops"):
                print(col.ljust(width), f"{data[col].mean():.1f}")
            elif col in ("compilation_latency"):
                print(col.ljust(width), f"mean={data[col].mean():.1f} seconds")
            elif col in ("compression_ratio"):
                print(col.ljust(width), f"mean={data[col].mean():.1f}x")
            else:
                cdata = data[col].clip(1)
                print(
                    col.ljust(width),
                    f"gmean={gmean(cdata):.2f}x mean={cdata.mean():.2f}x",
                )
        except Exception:
            pass


def timed(model, model_iter_fn, example_inputs, times=1, return_result=False):
    synchronize()
    reset_rng_state()
    t0 = time.perf_counter()
    # Dont collect outputs to correctly measure timing
    for _ in range(times):
        result = model_iter_fn(model, example_inputs, collect_outputs=False)
        synchronize()
    t1 = time.perf_counter()
    return (t1 - t0, result) if return_result else t1 - t0


class Stats:
    totals = collections.defaultdict(collections.Counter)

    @classmethod
    def reset_counters(cls):
        for k, v in torch._dynamo.utils.counters.items():
            cls.totals[k].update(v)
        ok = torch._dynamo.utils.counters["frames"]["ok"]
        total = torch._dynamo.utils.counters["frames"]["total"]
        torch._dynamo.utils.counters.clear()
        return ok, total

    @classmethod
    def print_summary(cls):
        for k, v in sorted(cls.totals.items()):
            lines = "\n  ".join(map(str, v.most_common(50)))
            print(f"STATS {k}\n  {lines}")

    @classmethod
    def aot_summary(cls):
        return [cls.totals["aot_autograd"]["total"], cls.totals["aot_autograd"]["ok"]]


def coverage_experiment(args, model_iter_fn, model, example_inputs):
    """
    Test operator/model coverage of TorchDynamo and record statistics
    taken from a profiler.  This target is mainly intended to check
    correctness.

    Writes to ./coverage.csv
    """
    profiler = Profiler()
    frozen_model_iter_fn = torch._dynamo.run(model_iter_fn)
    with profiler.prof:
        frozen_model_iter_fn(model, example_inputs)
    coverage_result = profiler.results()
    output_csv(
        output_filename,
        (
            "dev",
            "name",
            "batch_size",
            "graphs",
            "graph_calls",
            "captured_ops",
            "total_ops",
            "pct_ops",
            "pct_time",
        ),
        [
            current_device,
            current_name,
            current_batch_size,
        ]
        + coverage_result.tocsv(),
    )
    return coverage_result


def speedup_experiment_fx2trt(args, model_iter_fn, model, example_inputs):
    """
    Measure speedups over eager using the trt inference backend. TRT backend is based fx graph
    generated by torch._dynamo.
    Writes to ./speedups_fx2trt.csv
    """
    return speedup_experiment(args, model_iter_fn, model, example_inputs)


def recompile_profiler_experiment(args, model_iter_fn, model, example_inputs):
    prof = torch._dynamo.utils.CompileProfiler()
    opt_model_iter_fn = torch._dynamo.optimize(prof, nopython=args.nopython)(
        model_iter_fn
    )
    opt_model_iter_fn(model, example_inputs)
    output_csv(
        output_filename, ["model", "profiler report"], [current_name, prof.report()]
    )
    met = prof.get_metrics()
    guard_failures = len(met["guard_failures"])
    return [guard_failures]


def randomize_input(inputs):
    if isinstance(inputs, (list, tuple)):
        return type(inputs)([randomize_input(x) for x in inputs])
    elif isinstance(inputs, torch.Tensor):
        if inputs.dtype in (torch.float32, torch.float64):
            torch._dynamo.utils.counters["randomize_input"]["times"] += 1
            return torch.randn_like(inputs)
        elif inputs.dtype == torch.int64:
            # Note: we can not simply tune integer tensors as follows
            #   `return torch.randint_like(inputs, high=inputs.max().item())`
            # This may break some invariants between tensors.
            # E.g. in embedding lookup case, one tensor is the length
            # and another is an indices tensor.
            return inputs
        else:
            raise RuntimeError(
                f"randomize_input need support tensor of type {inputs.dtype}"
            )
    else:
        raise RuntimeError(
            f"randomize_input can not handle input of type {type(inputs)}"
        )


def speedup_experiment(args, model_iter_fn, model, example_inputs, **kwargs):
    """
    Measure speedups over eager.

    Writes to ./speedups.csv
    """
    if args.dynamic_shapes:
        return speedup_experiment_ds(args, model_iter_fn, model, example_inputs)

    timings = np.zeros((args.repeat, 2), np.float64)
    # if we randomize the input, we should also check the result is correct
    should_check_result = should_randomize_input = args.randomize_input
    is_correct = True

    baseline_model_iter_fn = get_baseline_model_iter_fn(args, model_iter_fn)
    baseline_model = get_baseline_model(args, model)

    import contextlib

    @contextlib.contextmanager
    def maybe_profile(*args, **kwargs):
        if kwargs.pop("enabled", True):
            with torch.profiler.profile(*args, **kwargs) as p:
                yield p
        else:
            yield

    @contextlib.contextmanager
    def maybe_mark_profile(*args, **kwargs):
        prof: torch.profiler.profile = kwargs.pop("p", None)
        mark = kwargs.pop("mark", None)
        if prof:
            with torch.profiler.record_function(mark):
                yield
        else:
            yield

    with maybe_profile(enabled=args.export_profiler_trace) as p:
        frozen_model_iter_fn = torch._dynamo.run(model_iter_fn)
        for rep in range(args.repeat):
            inputs = (
                randomize_input(copy.deepcopy(example_inputs))
                if should_randomize_input
                else example_inputs
            )

            # interleave the runs to handle frequency scaling and load changes
<<<<<<< HEAD
            timings[rep, 0], expected_output = timed(
                baseline_model, baseline_model_iter_fn, inputs, return_result=True
            )
            timings[rep, 1], actual_output = timed(
                model, frozen_model_iter_fn, inputs, return_result=True
            )
=======
            with maybe_mark_profile(p=p, mark="expected"):
                timings[rep, 0], expected_output = timed(
                    model, model_iter_fn, inputs, return_result=True
                )

            # call mark_step between the 2 calls to make the comparison fair.
            maybe_mark_step(args)

            with maybe_mark_profile(p=p, mark="actual"):
                timings[rep, 1], actual_output = timed(
                    model, frozen_model_iter_fn, inputs, return_result=True
                )

>>>>>>> b87682f5
            if should_check_result:
                is_correct = is_correct and same(expected_output, actual_output)
    if args.export_profiler_trace:
        name = args.profiler_trace_name + "_" + model.name + ".json"
        name = os.path.join(torch._dynamo.config.base_dir, name)
        p.export_chrome_trace(name)
    pvalue = ttest_ind(timings[:, 0], timings[:, 1]).pvalue
    median = np.median(timings, axis=0)
    speedup = median[0] / median[1]
    if args.dump_raw_metrics:
        np.save(
            f"{output_filename[:-4]}-raw_timings-{current_name}-{current_device}.npy",
            timings,
        )

    headers = ("dev", "name", "batch_size", "speedup", "abs_latency")
    row = [
        current_device,
        current_name,
        current_batch_size,
        float(speedup),
        median[1] * 1000,
    ]
    if "compilation_latency" in kwargs:
        headers = headers + ("compilation_latency", "compression_ratio")
        row.append(kwargs["compilation_latency"])
        row.append(kwargs["compression_ratio"])

    output_csv(
        output_filename,
        headers,
        row,
    )
    headers, data = torch._dynamo.utils.compile_times(repr="csv", aggregate=True)
    assert (
        output_filename.find(".csv") > 0
    ), f"expected output_filename to be a .csv, but got {output_filename}"
    output_csv(
        output_filename[:-4] + "_compilation_metrics.csv",
        ["dev", "name", "batch_size"] + headers,
        [current_device, current_name, current_batch_size] + data,
    )
    return format_speedup(speedup, pvalue, is_correct=is_correct)


def speedup_experiment_ds(args, model_iter_fn, model, example_inputs):
    """
    Run dynamic shapes benchmarks.

    Requires dynamic shape compatible models, which provide a list of example inputs.

    Warms up using the first input example and then iterates the inputs,
    measuring (and expecting minimal) variance between the runtime for different examples.

    """
    timings = np.zeros((args.repeat, len(example_inputs), 2), np.float64)

    if args.repeat > 5:
        print(
            f"\ndynamic shapes experiments are slow, consider setting --repeat less than {args.repeat}\n"
        )

    nwarmup = 4
    for rep in range(args.repeat):
        # Start each rep fresh, e.g. only warmup on example 0
        torch._dynamo.reset()
        optimized_model_iter_fn = optimize_ctx(model_iter_fn)
        for _ in range(nwarmup):
            optimized_model_iter_fn(model, example_inputs[0])

        for input_idx, inputs in enumerate(example_inputs):
            # interleave the runs to handle frequency scaling and load changes
            timings[rep, input_idx, 0] = timed(
                model, model_iter_fn, inputs, return_result=False
            )
            # different from regular speedup_experiment, we _DO_ want to allow recompilation
            timings[rep, input_idx, 1] = timed(
                model, optimized_model_iter_fn, inputs, return_result=False
            )
    medians = np.median(timings, axis=0)
    speedups = list(medians[:, 0] / medians[:, 1])
    speedups_mean = np.mean(speedups)
    speedups_median = np.median(speedups)
    speedups_var = np.var(speedups)

    # TODO this x[0] is not going to work in general but bert only has 1 input
    shapes = [x[0].shape for x in example_inputs]
    shape_keys = sorted(set(shapes))
    shape_speedups = {
        shape: list(
            map(
                lambda it: it[1],
                filter(lambda it: it[0] == shape, zip(shapes, speedups)),
            )
        )
        for shape in shape_keys
    }
    output_str = (
        f"mean: {speedups_mean:.3f}, median: {speedups_median:.3f}, var: {speedups_var:.3f}"
        + "\nSpeedups by shape: "
        + "\n".join(
            [
                f"{shape}: "
                + ", ".join([f"{speedup: .3g}" for speedup in shape_speedups[shape]])
                for shape in shape_keys
            ]
        )
    )
    output_csv(
        output_filename,
        ("dev", "name", "batch_size", "speedup mean", "speedup median", "speedup var"),
        [
            current_device,
            current_name,
            current_batch_size,
            speedups_mean,
            speedups_median,
            speedups_var,
        ],
    )
    return output_str


def overhead_experiment(*args, model_iter_fn):
    """
    Measure overheads of TorchDynamo by running with no backend (only
    eager+FX), and reporting speedup/slowdown over eager.

    Writes to ./overheads.csv
    """
    return speedup_experiment(*args, model_iter_fn)


def print_fx(gm, example_inputs):
    print(gm.graph)
    return gm


def print_aten_ops(gm, example_inputs):
    from functorch.compile import aot_module

    def trace_printer(gm, _):
        print(gm.graph)
        return gm

    return aot_module(gm, fw_compiler=trace_printer, bw_compiler=trace_printer)


def baselines(models, model_iter_fn, example_inputs, args):
    """
    Common measurement code across all baseline experiments.
    """
    models = list(models)
    for idx, (name, model) in enumerate(models):
        if idx == 0:
            result0 = model_iter_fn(model, example_inputs)
        elif model is not None:
            try:
                result = model_iter_fn(model, example_inputs)
                if same(result0, result):
                    continue
                print(name, "is INCORRECT")
            except Exception:
                log.exception("error checking %s", name)
            models[idx] = (name, None)
    timings = np.zeros((args.repeat, len(models)), np.float64)
    timings.fill(1.0e10)
    for rep in range(args.repeat):
        for idx, (name, model) in enumerate(models):
            if model is not None:
                try:
                    timings[rep, idx] = timed(model, model_iter_fn, example_inputs)
                except Exception:
                    pass
    pvalue = [
        ttest_ind(timings[:, 0], timings[:, i]).pvalue
        for i in range(1, timings.shape[1])
    ]
    median = np.median(timings, axis=0)
    speedup = median[0] / median[1:]
    for idx, (name, model) in enumerate(models[1:]):
        if model is None:
            speedup[idx] = 0.0
    result = " ".join(
        [
            format_speedup(s, p, m is not None)
            for s, p, m in zip(speedup, pvalue, [m for n, m in models[1:]])
        ]
    )
    output_csv(
        output_filename,
        ("dev", "name", "batch_size") + tuple(n for n, m in models[1:]),
        [current_device, current_name, current_batch_size]
        + [f"{x:.4f}" for x in speedup],
    )
    return result


def try_script(model, example_inputs):
    try:
        return torch.jit.script(model)
    except Exception:
        return None


def speedup_experiment_onnx(args, model_iter_fn, model, example_inputs):
    """
    Measure baseline performance (without using TorchDynamo) of ONNXRT and TensorFlow.

    Writes to ./baseline_onnx.csv
    """
    if current_device == "cpu":
        m_onnxrt = backends.onnxrt_cpu(
            try_script(model, example_inputs), example_inputs
        )
    else:
        m_onnxrt = backends.onnxrt_cuda(
            try_script(model, example_inputs), example_inputs
        )

    if current_name != "timm_resnest":
        m_onnx2tf = backends.onnx2tf(try_script(model, example_inputs), example_inputs)
    else:
        # this one takes 8+ hours to finish
        m_onnx2tf = None

    return baselines(
        [
            ("eager", model),
            ("onnxrt", m_onnxrt),
            ("onnx2tf", m_onnx2tf),
        ],
        model_iter_fn,
        example_inputs,
        args,
    )


def speedup_experiment_trt(args, model_iter_fn, model, example_inputs):
    """
    Measure baseline performance (without using TorchDynamo) of TensorRT.

    Writes to ./baseline_trt.csv
    """
    m_onnx2trt = backends.onnx2tensorrt(
        try_script(model, example_inputs), example_inputs
    )

    m_torch2trt = backends.torch2trt(model, example_inputs)

    if current_name != "opacus_cifar10":
        m_fx2trt = backends.fx2trt(model, example_inputs)
    else:
        # fx2trt infinite loops on one model
        m_fx2trt = None

    return baselines(
        [
            ("eager", model),
            ("onnx2trt", m_onnx2trt),
            ("torch2trt", m_torch2trt),
            ("fx2trt", m_fx2trt),
        ],
        model_iter_fn,
        example_inputs,
        args,
    )


def read_batch_size_from_file(args, filename, model_name):
    batch_size = None
    if os.path.exists("benchmarks"):
        filename = os.path.join("benchmarks", filename)
    assert os.path.exists(filename), filename
    with open(filename, "r") as f:
        lines = f.readlines()
        lines = [i.split(",") for i in lines if len(i.strip()) > 0]
        for val in lines:
            cur_name, b = val
            if model_name == cur_name:
                batch_size = int(b)
    if batch_size is None:
        log.warning("Could not find batch size for {}".format(model_name))
    elif batch_size == -1:
        raise RuntimeError(
            f"Batch size is unset for {model_name} in {args.batch_size_file}"
        )
    print(f"batch size: {batch_size}")
    return batch_size


class TimeOutException(Exception):
    pass


def alarm_handler(signum, frame):
    raise TimeOutException()


def exit_after(s):
    """
    Decorator to raise TimeoutException if the fn is taking more than s seconds
    to run.
    """

    def outer(fn):
        def inner(*args, **kwargs):
            signal.signal(signal.SIGALRM, alarm_handler)
            signal.alarm(s)
            try:
                result = fn(*args, **kwargs)
            finally:
                signal.alarm(0)
            return result

        return inner

    return outer


def get_peak_memory():
    return torch.cuda.max_memory_allocated() / 10**9


def null_experiment(args, model_iter_fn, model, example_inputs):
    """
    A no-op experiment useful for making sure TorchBenchark alone works properly.
    """

    return []


def cast_to(dtype, model, inputs):
    # cast model and inputs to fp16
    if dtype == torch.float16:
        model = model.half()
    else:
        model = model.to(dtype)

    inputs = tree_map(
        lambda x: x.to(dtype)
        if isinstance(x, torch.Tensor) and x.is_floating_point()
        else x,
        inputs,
    )
    return model, inputs


def cast_to_fp16(model, inputs):
    return cast_to(torch.float16, model, inputs)


def cast_to_fp64(model, inputs):
    return cast_to(torch.float64, model, inputs)


def cast_to_fp32(model, inputs):
    return cast_to(torch.float32, model, inputs)


def reset_rng_state():
    torch.manual_seed(1337)
    random.seed(1337)
    np.random.seed(1337)


class DummyGradScaler:
    def scale(self, loss):
        return loss


def maybe_fresh_cache(fn, is_cold_start):
    def inner(*args, **kwargs):
        cache_minder = NullContext()
        if is_cold_start:
            cache_entries = {}
            cache_minder = fresh_inductor_cache(cache_entries)

        try:
            with cache_minder:
                return fn(*args, **kwargs)
        finally:
            dump_cache = False
            if dump_cache and is_cold_start:
                output_csv(
                    output_filename[:-4] + "_triton_cache.csv",
                    ["dev", "name", "batch_size", "triton_cache"],
                    [
                        current_device,
                        current_name,
                        current_batch_size,
                        cache_entries,
                    ],
                )

    return inner


@contextmanager
def maybe_init_distributed(should_init_distributed, port="6789", rank=0, world_size=1):
    # To avoid multiple inheritance from _dynamo.test_case.TestCase and MultiProcessTestCase,
    # Just manually implement the most important part of the dynamo behavior to reset/clear.
    try:
        if should_init_distributed:
            torch.cuda.set_device(rank)
            os.environ["MASTER_ADDR"] = "localhost"
            os.environ["MASTER_PORT"] = port
            torch.distributed.init_process_group(
                "nccl", rank=rank, world_size=world_size
            )
        yield
    finally:
        if should_init_distributed:
            torch.distributed.destroy_process_group()


def xla_wrapper(model_iter_fn):
    """
    Wrap the model_iter_fn to run the model on XLA devices.
    """

    def wrapper(xla_mod, inputs, collect_outputs=True):
        import torch_xla.core.xla_model as xm

        # Make sure the model is already moved to the xla device. Moving
        # the model to xla device can be very expensive since model parameters
        # need to be copied. We should not do that inside the wrapper since
        # the wrapper will be calles for each set of inputs.
        assert (
            next(xla_mod.parameters()).device.type == "xla"
        ), "The model should be already on xla device"

        xla_dev = xm.xla_device()
        eager_dev = inputs[0].device
        xla_inputs = tree_map(lambda x: x.to(device=xla_dev), inputs)
        xla_out = model_iter_fn(xla_mod, xla_inputs, collect_outputs)
        if isinstance(xla_out, torch.Tensor):
            return xla_out.to(device=eager_dev)
        elif hasattr(xla_out, "__dict__"):
            for k in xla_out.__dict__.keys():
                if xla_out.__dict__[k] is None:
                    continue
                xla_out.__dict__[k] = tree_map(
                    lambda x: x.to(device=eager_dev), xla_out.__dict__[k]
                )
            return xla_out
        else:
            raise RuntimeError(f"Can not handle type {type(xla_out)}")

    return wrapper


def get_baseline_model_iter_fn(args, model_iter_fn):
    return xla_wrapper(model_iter_fn) if args.use_xla_baseline else model_iter_fn


def get_baseline_model(args, model):
    if args.use_xla_baseline:
        import torch_xla.core.xla_model as xm

        xla_dev = xm.xla_device()
        return copy.deepcopy(model).to(device=xla_dev)
    else:
        return model


class BenchmarkRunner:
    def __init__(self):
        self.model_iter_fn = None
        self.use_amp = False
        self.grad_scaler = DummyGradScaler()
        self.autocast = NullContext
        self._args = None

    def setup_amp(self):
        if self.args.amp and self.args.training:
            assert self.args.devices == ["cuda"], "AMP is supported only for CUDA"
            # AMP training can lead to small loss values which can undeflow
            # gradient values returning in zero gradients. To solve this
            # problem, PyTorch introduces GradScaler. GradScaler is a stateful
            # structure, that scales the loss values to prevent underflow. Loss
            # values are big at the beginning of training (therefore not
            # requiring scaling), while loss value tends to be small as network
            # starts getting better (requiring scaling). GradScaler manages all
            # of this fine tuning, checking the gradients are turning to inf,
            # discarding such batches.

            # Since we are not running a long iteration, default value of
            # init_scale 65536 is going to turn all gradients to inf. Therefore,
            # we just use a init_scale of 2.0 for benchmarking purpose.

            # Disabling Gradscaler because
            #  1) Benchmark setup runs 2 iterations of fwd-bwd. So, not useful.
            #  2) Current setup shares grad_scaler for eager and dynamo model,
            #  which is bad as Gradscaler has state and can adjust the scaling
            #  factor between eager and dynamo run, making accuracy check
            #  harder.
            # self.grad_scaler = torch.cuda.amp.GradScaler(init_scale=2.0)
            self.autocast = torch.cuda.amp.autocast

    def init_optimizer(self, device, params):
        self.optimizer = None
        # TODO - Currently, optimizers are used incorrectly. Fix optimizers with
        # https://github.com/pytorch/pytorch/pull/87492
        # param_list = list(params)
        # if device == "cuda" and len(param_list) != 0:
        #     # capturable is only supported on cuda at the moment
        #     self.optimizer = torch.optim.Adam(param_list, capturable=True)
        # else:
        #     self.optimizer = None

    @property
    def args(self):
        return self._args

    @args.setter
    def args(self, args):
        self._args = args

    @property
    def skip_models(self):
        return set()

    @property
    def slow_models(self):
        return set()

    @property
    def very_slow_models(self):
        return set()

    @property
    def non_deterministic_models(self):
        return set()

    @property
    def skip_not_suitable_for_training_models(self):
        return set()

    @property
    def failing_torchinductor_models(self):
        return set()

    @property
    def failing_fx2trt_models(self):
        return set()

    @property
    def failing_dynamic_shape_models(self):
        return set()

    @property
    def skip_accuracy_checks_large_models_dashboard(self):
        return set()

    @property
    def get_tolerance_and_cosine_flag(self, is_training, current_device, name):
        raise NotImplementedError()

    @property
    def equal_nan(self):
        equal_nan = True
        if self.args.float32:
            equal_nan = False
        return equal_nan

    def iter_models(self, args):
        for model_name in self.iter_model_names(args):
            for device in args.devices:
                try:
                    yield self.load_model(
                        device,
                        model_name,
                        batch_size=args.batch_size,
                    )
                except NotImplementedError:
                    continue  # bad benchmark implementation

    def validate_model(self, model, example_inputs):
        """
        Runs the eager model with example inputs to ensure that eager passes.
        """
        model = copy.deepcopy(model)
        example_inputs = clone_inputs(example_inputs)
        if self.args.float32:
            model, example_inputs = cast_to_fp32(model, example_inputs)
        elif self.args.float16:
            model, example_inputs = cast_to_fp16(model, example_inputs)

        try:
            self.model_iter_fn(model, example_inputs)
        except Exception:
            raise NotImplementedError("Eager model failed to run")

    def maybe_cast(self, model, example_inputs):
        model = copy.deepcopy(model)
        example_inputs = clone_inputs(example_inputs)
        if self.args.float32:
            model, example_inputs = cast_to_fp32(model, example_inputs)
        elif self.args.float16:
            model, example_inputs = cast_to_fp16(model, example_inputs)
        return model, example_inputs

    def decay_batch_exp(self, batch_size, factor=0.5, divisor=2):
        out_batch_size = batch_size * factor
        if out_batch_size > divisor:
            out_batch_size = (out_batch_size + 1) // divisor * divisor
        else:
            out_batch_size = batch_size - 1
        return max(0, int(out_batch_size))

    def batch_size_finder(self, device, model_name, initial_batch_size=1024):
        batch_size = initial_batch_size
        while batch_size >= 1:
            torch.cuda.empty_cache()
            try:
                device, name, model, example_inputs, _ = self.load_model(
                    device,
                    model_name,
                    batch_size,
                )
                self.model_iter_fn(model, example_inputs)
                return batch_size
            except RuntimeError as e:
                error_str = str(e)
                if "channels_last" in error_str:
                    break
            batch_size = self.decay_batch_exp(batch_size)
        return 1

    def run_n_iterations(self, mod, inputs, n=2):
        for _ in range(n - 1):
            self.model_iter_fn(mod, inputs, collect_outputs=False)
        return self.model_iter_fn(mod, inputs, collect_outputs=True)

    def optimizer_zero_grad(self, mod):
        if self.optimizer is not None:
            self.optimizer.zero_grad(True)
        else:
            mod.zero_grad(True)

    def optimizer_step(self):
        if self.optimizer is not None:
            self.optimizer.step()

    def get_benchmark_indices(self, length):
        start = self._args.partition_id * (length // self._args.total_partitions)
        end = (
            (self._args.partition_id + 1) * (length // self._args.total_partitions)
            if self._args.partition_id < self._args.total_partitions - 1
            else length
        )
        return start, end

    def check_accuracy(self, name, model, example_inputs, optimize_ctx, experiment):
        """
        Checks accuracy.
        1) Collect the outputs with fp64 datatype. This is useful for error checking.
        2) Checks if eager itself has variations.
        """

        def record_status(accuracy_status):
            """
            Records the status in the csv file
            """
            if current_name in self.non_deterministic_models:
                if accuracy_status in ("pass", "eager_variation", "fail_accuracy"):
                    accuracy_status = "pass"

            output_csv(
                output_filename,
                ("dev", "name", "batch_size", "accuracy"),
                [current_device, current_name, current_batch_size, accuracy_status],
            )
            return "PASS" if accuracy_status in ("pass", "pass_due_to_skip") else "FAIL"

        if name in self.skip_accuracy_checks_large_models_dashboard:
            return record_status("pass_due_to_skip")

        def deepcopy_and_maybe_ddp(model):
            model = copy.deepcopy(model)
            if self.args.ddp:
                model = DDP(model, find_unused_parameters=True)
            return model

        # Collect the fp64 reference outputs to be used later for accuracy checking.
        fp64_outputs = None
        try:
            fp64_outputs = self.run_n_iterations(
                *cast_to_fp64(
                    deepcopy_and_maybe_ddp(model),
                    clone_inputs(example_inputs),
                )
            )
        except Exception:
            log.warning(
                f"fp64 golden ref were not generated for {name}. Setting accuracy check to cosine"
            )
            self.args.cosine = True
            fp64_outputs = None
            if self.args.ci and self.args.training:
                return record_status("fp64_OOM")

        tolerance, cos_similarity = self.get_tolerance_and_cosine_flag(
            self.args.training, current_device, name
        )

        # Cast the model to float16/float32 as necessary
        model, example_inputs = self.maybe_cast(model, example_inputs)
        accuracy_status = "pass"

        with self.pick_grad(name, self.args.training):
            # Get results of native pytorch
            reset_rng_state()
            correct_result = self.run_n_iterations(
                deepcopy_and_maybe_ddp(model), clone_inputs(example_inputs)
            )

            # Rerun native pytorch
            reset_rng_state()
            correct_rerun_result = self.run_n_iterations(
                deepcopy_and_maybe_ddp(model), clone_inputs(example_inputs)
            )
            if not same(
                correct_result,
                correct_rerun_result,
                fp64_outputs,
                equal_nan=self.equal_nan,
            ):
                accuracy_status = "eager_variation"
                return record_status(accuracy_status)
            correct_rerun_result = None

            # Run with Dynamo
            reset_rng_state()
            torch._dynamo.reset()
            try:
                optimized_model_iter_fn = optimize_ctx(self.run_n_iterations)

                new_result = optimized_model_iter_fn(
                    deepcopy_and_maybe_ddp(model), example_inputs
                )
            except Exception as e:
                accuracy_status = "fail_to_run"
                print(
                    "TorchDynamo optimized model failed to run because of following error"
                )
                log.exception(e)
                return record_status(accuracy_status)

            if not same(
                correct_result,
                new_result,
                fp64_outputs,
                equal_nan=self.equal_nan,
                cos_similarity=cos_similarity,
                tol=tolerance,
            ):
                if self.args.skip_accuracy_check:
                    accuracy_status = "pass_due_to_skip"
                else:
                    accuracy_status = "fail_accuracy"
                return record_status(accuracy_status)

        return record_status(accuracy_status)

    def run_performance_test(
        self, name, model, example_inputs, optimize_ctx, experiment
    ):
        def warmup(fn, model, example_inputs, mode, niters=5):
            peak_mem = 0
            try:
                if current_device == "cuda":
                    torch.cuda.reset_peak_memory_stats()
                    torch.cuda.empty_cache()
                t0 = time.perf_counter()
                for _ in range(niters):
                    fn(model, example_inputs)
                t1 = time.perf_counter()
                latency = t1 - t0
                if current_device == "cuda":
                    peak_mem = get_peak_memory()
            except Exception as e:
                log.exception(f"Failed for {mode} {e}")
                return sys.exit(-1)
            return latency, peak_mem

        # Cast the model to float16/float32 as necessary
        model, example_inputs = self.maybe_cast(model, example_inputs)
        with self.pick_grad(name, self.args.training):
            ok, total = Stats.reset_counters()
            experiment_kwargs = {}
            results = []

            eager_latency, eager_peak_mem = warmup(
                self.model_iter_fn, model, example_inputs, "eager"
            )
            optimized_model_iter_fn = optimize_ctx(self.model_iter_fn)
            dynamo_latency, dynamo_peak_mem = warmup(
                optimized_model_iter_fn, model, example_inputs, "dynamo"
            )

            compilation_time = dynamo_latency - eager_latency
            compression_ratio = (
                eager_peak_mem / dynamo_peak_mem if dynamo_peak_mem else 0.0
            )
            # print(
            #     f"memory: eager: {eager_peak_mem:.2f} GB, "
            #     f"dynamo: {dynamo_peak_mem:.2f} GB, "
            #     f"ratio: {compression_ratio:.2f}"
            # )

            if experiment.func is speedup_experiment:
                experiment_kwargs["compilation_latency"] = compilation_time
                experiment_kwargs["compression_ratio"] = compression_ratio

            if experiment.func is coverage_experiment:
                ok, total = Stats.reset_counters()
                results = []
                # run with torch._dynamo few times to populate the cache
                for _ in range(3):
                    optimized_model_iter_fn(model, example_inputs)
                _, frames_second_pass = Stats.reset_counters()  # should be 0
                if frames_second_pass > 0:
                    optimized_model_iter_fn(model, example_inputs)
                    _, frames_third_pass = Stats.reset_counters()  # should be 0
                else:
                    frames_third_pass = 0

                results.append(
                    f"{ok:3}/{total:3} +{frames_third_pass} frames {compilation_time:3.0f}s"
                )

            if not hasattr(model, name):
                model.name = name
            results.append(experiment(model, example_inputs, **experiment_kwargs))
            return " ".join(map(str, results))

    def compare_branches(
        self,
        name,
        model,
        example_inputs,
        optimize_ctx,
        experiment,
        diff=False,
        branch=None,
    ):
        assert branch is None, "Branch set during top level flow."
        import git

        repo = git.Repo(
            "../torch._dynamo"
        )  # Hack assumption of torchbenchmark positioning
        curr_branch = repo.active_branch.name
        if curr_branch != "main":
            if repo.is_dirty():
                raise RuntimeError(
                    "--diff_main called on dirty branch. Commit, stash, or reset."
                )
            # Run current
            try:
                self.run_one_model(
                    name,
                    model,
                    self.model_iter_fn,
                    example_inputs,
                    optimize_ctx,
                    experiment,
                    diff=False,
                    branch=curr_branch,
                )
                # Swap to main
                repo.git.checkout("main")
                # Run main
                self.run_one_model(
                    name,
                    model,
                    self.model_iter_fn,
                    example_inputs,
                    optimize_ctx,
                    experiment,
                    diff=False,
                    branch="main",
                )
            finally:
                # Swap back
                repo.git.checkout(curr_branch)
            return
        else:
            raise RuntimeError(
                "--diff_main called on main branch, what are you diffing?"
            )

    def run_one_model(
        self,
        name,
        model,
        example_inputs,
        optimize_ctx,
        experiment,
        diff=False,
        branch=None,
        explain=False,
    ):
        if diff:
            self.compare_branches(
                name, model, example_inputs, optimize_ctx, experiment, diff, branch
            )
        elif branch:
            print("RUNNING ON BRANCH:", branch)
        mode = "train" if self.args.training else "eval"
        print(f"{current_device:4} {mode:5} {current_name:34} ", end="", flush=True)
        if self.args.accuracy:
            status = self.check_accuracy(
                name, model, example_inputs, optimize_ctx, experiment
            )
            print(status)
        elif self.args.performance:
            status = self.run_performance_test(
                name, model, example_inputs, optimize_ctx, experiment
            )
            print(status)
        if explain:
            print(torch._dynamo.explain(model, *example_inputs)[0])


def help(fn):
    return fn.__doc__


def parse_args(args=None):
    parser = argparse.ArgumentParser()
    parser.add_argument(
        "--filter", "-k", action="append", help="filter benchmarks with regexp"
    )
    parser.add_argument(
        "--exclude", "-x", action="append", help="filter benchmarks with regexp"
    )
    parser.add_argument(
        "--total-partitions",
        type=int,
        default=1,
        choices=range(1, 10),
        help="Total number of partitions we want to divide the benchmark suite into",
    )
    parser.add_argument(
        "--partition-id",
        type=int,
        default=0,
        help="ID of the benchmark suite partition to be run. Used to divide CI tasks",
    )
    parser.add_argument(
        "--devices", "--device", "-d", action="append", help="cpu or cuda"
    )
    parser.add_argument("--device-index", help="CUDA device index")
    parser.add_argument(
        "--repeat", "-n", type=int, default=30, help="number of timing runs"
    )
    parser.add_argument(
        "--randomize-input",
        action="store_true",
        help="Whether to randomize the input values. Dimensions will be kept the same.",
    )
    parser.add_argument(
        "--threads", "-t", type=int, help="number of threads to use for eager"
    )
    parser.add_argument(
        "--nopython", action="store_true", help="Turn graph breaks into errors"
    )
    parser.add_argument(
        "--no-skip",
        action="store_true",
        help="run models that are in the global SKIP list",
    )
    parser.add_argument(
        "--prims-nvfuser", action="store_true", help="user prims + nvfuser backend"
    )
    parser.add_argument(
        "--dump-raw-metrics",
        action="store_true",
        help="dump raw timing metrics from speedup experiment",
    )
    parser.add_argument(
        "--log-operator-inputs",
        action="store_true",
        default=False,
    )
    parser.add_argument(
        "--channels-last",
        action="store_true",
        default=False,
        help="use channels last format",
    )
    parser.add_argument("--batch_size", type=int, help="batch size for benchmarking")
    parser.add_argument(
        "--batch-size-file", type=str, help="String to load batch size from"
    )
    parser.add_argument("--cosine", action="store_true", help="use cosine similarity")
    parser.add_argument(
        "--ci", action="store_true", help="Flag to tell that its a CI run"
    )
    parser.add_argument(
        "--dashboard", action="store_true", help="Flag to tell that its a Dashboard run"
    )
    parser.add_argument(
        "--skip-fp64-check", action="store_true", help="skip accuracy check using fp64"
    )
    parser.add_argument(
        "--fast", "-f", action="store_true", help="skip slow benchmarks"
    )
    parser.add_argument(
        "--only",
        help="""Run just one model from torchbench. Or
        specify the path and class name of the model in format like:
        --only=path:<MODEL_FILE_PATH>,class:<CLASS_NAME>

        Due to the fact that dynamo changes current working directory,
        the path should be an absolute path.

        The class should have a method get_example_inputs to return the inputs
        for the model. An example looks like
        ```
        class LinearModel(nn.Module):
            def __init__(self):
                super().__init__()
                self.linear = nn.Linear(10, 10)

            def forward(self, x):
                return self.linear(x)

            def get_example_inputs(self):
                return (torch.randn(2, 10),)
        ```
    """,
    )
    parser.add_argument(
        "--training",
        action="store_true",
        help="Performs training",
    )
    parser.add_argument(
        "--ddp",
        action="store_true",
        help="Wraps model in DDP before running it, and uses dynamo DDPOptmizer (graph breaks) by default.",
    )
    parser.add_argument(
        "--no-optimize-ddp",
        action="store_true",
        help="Disables dynamo DDPOptimizer (graph breaks). (Applies only when using --ddp benchmark mode).",
    )
    parser.add_argument(
        "--distributed-master-port",
        default="6789",
        help="Port to bind for for torch.distributed.  Use the default unless it's conflicting with another user",
    )
    parser.add_argument(
        "--dynamic-shapes",
        action="store_true",
        help="Runs a dynamic shapes version of the benchmark, if available.",
    )
    parser.add_argument(
        "--use-eval-mode",
        action="store_true",
        help="sets model.eval() to reduce randomness",
    )
    parser.add_argument(
        "--skip-accuracy-check",
        action="store_true",
        help="keeps running even when accuracy fails",
    )
    parser.add_argument(
        "--generate-aot-autograd-stats",
        action="store_true",
        help="Generates AOT Autograd stats like how mnay graphs are sent to AOT",
    )
    parser.add_argument(
        "--inductor-settings",
        action="store_true",
        help="Use same settings as --inductor for baseline comparisons",
    )
    parser.add_argument(
        "--suppress-errors",
        action="store_true",
        help="Suppress errors instead of raising them",
    )
    parser.add_argument(
        "--output",
        help="Overrides the output filename",
    )
    parser.add_argument(
        "--output-directory",
        help="Overrides the directory to place output files.",
    )
    parser.add_argument(
        "--part",
        default=None,
        help="Specify the part of the model to run.",
    )
    parser.add_argument(
        "--export-profiler-trace",
        action="store_true",
        help="exports trace of kineto profiler",
    )
    parser.add_argument("--profiler_trace_name", help="Overwrites exported trace name")

    parser.add_argument(
        "--diff_main",
        action="store_true",
        help="Delta this branch against main. In the future, we may add support for picking the branch.",
    )

    parser.add_argument(
        "--explain",
        action="store_true",
        help="run .explain() on the graph at the end of the run.",
    )

    parser.add_argument(
        "--cold_start_latency",
        action="store_true",
        help="Use a fresh triton cachedir when running each model, to force cold-start compile.",
    )
    parser.add_argument(
        "--disable-cudagraphs",
        action="store_true",
        help="Disables cudagraphs for Inductor",
    )
    parser.add_argument(
        "--use-xla-baseline",
        action="store_true",
        help="Whether to run baseline on XLA devices or eager devices",
    )

    group_fuser = parser.add_mutually_exclusive_group()
    # --nvfuser is now the default, keep the option to not break scripts
    group_fuser.add_argument("--nvfuser", action="store_true", help=argparse.SUPPRESS)
    group_fuser.add_argument("--nnc", action="store_true", help="enable NNC for GPUs")

    group_prec = parser.add_mutually_exclusive_group()
    group_prec.add_argument("--float16", action="store_true", help="cast model to fp16")
    group_prec.add_argument("--float32", action="store_true", help="cast model to fp32")
    group_prec.add_argument(
        "--amp", action="store_true", help="use automatic mixed precision"
    )

    group_printout = parser.add_mutually_exclusive_group()
    group_printout.add_argument(
        "--verbose", "-v", action="store_true", help="enable verbose debug printouts"
    )
    group_printout.add_argument(
        "--quiet", "-q", action="store_true", help="suppress debug printouts"
    )

    group = parser.add_mutually_exclusive_group()
    group.add_argument(
        "--coverage", action="store_true", help="(default) " + help(coverage_experiment)
    )
    group.add_argument(
        "--overhead", action="store_true", help=help(overhead_experiment)
    )
    group.add_argument(
        "--speedup-onnx", action="store_true", help=help(speedup_experiment_onnx)
    )
    group.add_argument(
        "--speedup-trt", action="store_true", help=help(speedup_experiment_trt)
    )
    group.add_argument(
        "--speedup-dynamo-ts",
        action="store_true",
        help="TorchDynamo frontend with torchscript backend",
    )
    group.add_argument(
        "--speedup-fx2trt", action="store_true", help=help(speedup_experiment_fx2trt)
    )
    group.add_argument(
        "--speedup-fx2trt-fp16",
        action="store_true",
        help=help(speedup_experiment_fx2trt),
    )
    group.add_argument(
        "--print-fx",
        action="store_true",
        help="Print fx traces captured from model",
    )
    group.add_argument(
        "--print-aten-ops",
        action="store_true",
        help="Print traces of aten ops captured by AOT autograd",
    )
    group.add_argument(
        "--inductor",
        action="store_true",
        help="Measure speedup with TorchInductor",
    )
    group.add_argument(
        "--inductor-dynamic",
        action="store_true",
        help="Measure speedup with TorchInductor",
    )
    group.add_argument(
        "--backend",
        choices=torch._dynamo.list_backends(),
        help="measure speedup with a given backend",
    )
    group.add_argument("--nothing", action="store_true", help=help(null_experiment))
    group.add_argument(
        "--log-conv-args",
        action="store_true",
        help="Dump convolution input/weight/bias's shape/stride/dtype and other options to json",
    )
    group.add_argument(
        "--recompile_profiler",
        action="store_true",
        help="Run the dynamo recompilation profiler on each model.",
    )
    group.add_argument(
        "--find-batch-sizes",
        action="store_true",
        help="finds the largest batch size that could fit on GPUs",
    )

    mode_group = parser.add_mutually_exclusive_group(required=True)
    mode_group.add_argument(
        "--accuracy",
        action="store_true",
        help="Checks accuracy with small batch size and eval mode",
    )
    mode_group.add_argument(
        "--performance", action="store_true", help="Measures performance speedup"
    )
    return parser.parse_args(args)


def main(runner, original_dir=None):
    args = parse_args()
    with maybe_init_distributed(
        args.ddp and args.only, port=args.distributed_master_port
    ):
        return maybe_fresh_cache(run, args.cold_start_latency and args.only)(
            runner, args, original_dir
        )


def run(runner, args, original_dir=None):
    # Pass the parsed args object to benchmark runner object
    runner.args = args

    args.filter = args.filter or [r"."]
    args.exclude = args.exclude or [r"^$"]

    if args.ci:
        # Only dump error on CI
        args.quiet = True
        args.repeat = 2
        if args.backend == "aot_eager":
            args.exclude = (
                CI_SKIP_AOT_EAGER_TRAINING
                if args.training
                else CI_SKIP_AOT_EAGER_INFERENCE
            )
        elif args.inductor:
            args.exclude = (
                CI_SKIP_INDUCTOR_TRAINING
                if args.training
                else CI_SKIP_INDCUTOR_INFERENCE
            )
    if args.ddp:
        # TODO: we could also hook DDP bench up to --speedup bench, _not_ for mgpu e2e perf,
        # but just to measure impact on singlenode of performing graph-breaks.
        # Left it as a follow up to keep this PR isolated.
        assert (
            args.accuracy
        ), "DDP benchmark is currently only hooked up to --accuracy bench"
        assert args.training, "DDP benchmark requires --training mode"
        if args.no_optimize_ddp:
            torch._dynamo.config.optimize_ddp = False
        else:
            # TODO(whc) after enabling DDPOptimizer by default this could be removed or assert
            torch._dynamo.config.optimize_ddp = True
        if args.only == "dlrm":
            log.error(
                "DLRM+DDP is unsupported as it requires sharding the embedding layer separately from DDP"
            )
            return sys.exit(-1)
    if args.accuracy:
        # Use small batch size. We use >1 batch size to ensure we test
        # batch_norm type of operators that work on batch dims.
        # TODO - Go through the failures for batch size = 2
        if args.batch_size is None:
            if runner.suite_name == "huggingface":
                args.batch_size = 1
            elif runner.suite_name == "torchbench":
                args.batch_size = 4
            else:
                # Larger batch size of TIMM models to have stable batch_norm
                assert runner.suite_name == "timm_models"
                args.batch_size = 8

        # Remove sources of randomness
        if runner.suite_name != "timm_models":
            # TODO - Using train mode for timm_models. Move to train mode for HF and Torchbench as well.
            args.use_eval_mode = True
        inductor_config.fallback_random = True

        # Remove randomeness when torch manual seed is called
        patch_torch_manual_seed()

        # Some models e.g. yolov3 assert batch size on n_gpus
        if "CUDA_VISIBLE_DEVICES" not in os.environ:
            args.device_index = "0"

        # Stricter check to disable fallbacks
        args.suppress_errors = False

    if args.device_index is not None:
        os.environ["CUDA_VISIBLE_DEVICES"] = args.device_index

    elif args.performance:
        # Ensure that we test on real scenarios
        args.use_eval_mode = False

    if args.partition_id > args.total_partitions or args.partition_id < 0:
        print("Invalid partition id")
        return sys.exit(-1)

    if not args.devices:
        if torch.cuda.is_available():
            args.devices = ["cuda"]
        else:
            log.warning("torch.cuda.is_available() == False, using CPU")
            args.devices = ["cpu"]

    if args.devices != ["cpu"] and torch.cuda.is_available():
        global synchronize
        synchronize = torch.cuda.synchronize

    if (
        args.devices == ["cuda"]
        and torch.cuda.get_device_properties(0).total_memory < 25 * 2**30
    ):
        # OOM errors on an RTX 3090 with 24gb RAM
        runner.skip_models.update(
            {
                # torchbench
                "hf_Longformer",
                "timm_nfnet",
                "timm_efficientdet",
                # timm
                "beit_base_patch16_224",
                "cait_m36_384",
                "convmixer_768_32",
                "deit_base_distilled_patch16_224",
                "dm_nfnet_f0",
                "dpn107",
                "dm_nfnet_f0",
            }
        )
        if args.training:
            runner.skip_models.add("hf_T5")

    if torch._dynamo.config.dynamic_shapes:
        # TODO(jansel): fix bugs in these
        runner.skip_models.update(runner.failing_dynamic_shape_models)

    if args.nnc:
        torch._C._jit_override_can_fuse_on_cpu(True)
        torch._C._jit_override_can_fuse_on_gpu(True)
        torch._C._jit_set_texpr_fuser_enabled(True)
        torch._C._jit_set_nvfuser_enabled(False)

    if args.threads:
        torch.set_num_threads(args.threads)

    if args.verbose:
        torch._dynamo.config.log_level = logging.DEBUG

    if args.quiet:
        torch._dynamo.config.log_level = logging.ERROR

    torch._dynamo.config.suppress_errors = args.suppress_errors

    if args.training:
        runner.model_iter_fn = runner.forward_and_backward_pass
        runner.skip_models.update(runner.skip_not_suitable_for_training_models)
    else:
        runner.model_iter_fn = runner.forward_pass

    if args.fast:
        runner.skip_models.update(runner.slow_models)

    if args.devices == ["cpu"]:
        runner.skip_models.update(runner.very_slow_models)

    if args.inductor or args.inductor_dynamic or args.inductor_settings:
        runner.skip_models.update(runner.failing_torchinductor_models)
        if args.float16:
            # TODO(jansel): check if correctness issue is real
            runner.skip_models.add("yolov3")

    if args.float16:
        # these give `INCORRECT - Variation in Eager runs itself` sometimes
        runner.non_deterministic_models.update(
            {
                "demucs",
                "pyhpc_equation_of_state",
                "timm_efficientdet",
                "pyhpc_isoneutral_mixing",
                "pyhpc_turbulent_kinetic_energy",
                "shufflenet_v2_x1_0",
            }
        )

    if args.no_skip:
        runner.skip_models.clear()

    experiment = null_experiment
    global current_name, current_device, current_batch_size, output_filename, optimize_ctx
    optimize_ctx = NullContext()

    if args.overhead:
        optimize_ctx = torch._dynamo.optimize(dummy_fx_compile, nopython=args.nopython)
        experiment = speedup_experiment
        output_filename = "overheads.csv"
    elif args.inductor or args.inductor_dynamic:
        inductor_config.debug = args.verbose
        if args.threads:
            inductor_config.cpp.threads = args.threads

        if args.inductor_dynamic:
            inductor_config.triton.cudagraphs = False
            inductor_config.dynamic_shapes = True
        else:
            inductor_config.dynamic_shapes = False
            if args.export_profiler_trace:
                print("Profiling requested, setting cudagraphs to False")
                inductor_config.triton.cudagraphs = False

        optimize_ctx = torch._dynamo.optimize("inductor", nopython=args.nopython)
        experiment = speedup_experiment
        output_filename = "inductor.csv"
    elif args.speedup_onnx:
        experiment = speedup_experiment_onnx
        output_filename = "baseline_onnx.csv"
    elif args.speedup_trt:
        experiment = speedup_experiment_trt
        output_filename = "baseline_trt.csv"
    elif args.speedup_dynamo_ts:
        optimize_ctx = torch._dynamo.optimize(backends.ts, nopython=args.nopython)
        experiment = speedup_experiment
        output_filename = "speedup_dynamo_ts.csv"
    elif args.speedup_fx2trt:
        optimize_ctx = torch._dynamo.optimize(
            backends.fx2trt_compiler, nopython=args.nopython
        )
        experiment = speedup_experiment_fx2trt
        output_filename = "speedups_fx2trt.csv"
        runner.skip_models.update(runner.failing_fx2trt_models)
        args.float32 = True
        args.float16 = False
        args.cosine = True
    elif args.speedup_fx2trt_fp16:
        optimize_ctx = torch._dynamo.optimize(
            backends.fx2trt_compiler_fp16, nopython=args.nopython
        )
        experiment = speedup_experiment_fx2trt
        output_filename = "speedups_fx2trt_fp16.csv"
        args.float32 = False
        args.float16 = True
        args.cosine = True
    elif args.prims_nvfuser:
        optimize_ctx = torch._dynamo.optimize("prims_nvfuser", nopython=args.nopython)
        experiment = speedup_experiment
        backend_str = "prims_nvfuser"
        output_filename = f"accuracy_aot_{backend_str}.csv"
    elif args.print_fx:
        optimize_ctx = torch._dynamo.optimize(
            print_fx,
            nopython=args.nopython,
        )
    elif args.print_aten_ops:
        optimize_ctx = torch._dynamo.optimize(
            print_aten_ops,
            nopython=args.nopython,
        )
    elif args.nothing:
        optimize_ctx = nothing
        output_filename = "nothing.csv"
    elif args.backend:
        optimize_ctx = torch._dynamo.optimize(args.backend, nopython=args.nopython)
        experiment = speedup_experiment
        if args.accuracy:
            output_filename = f"accuracy_{args.backend}.csv"
        else:
            output_filename = f"speedup_{args.backend}.csv"
    elif args.log_conv_args:
        optimize_ctx = torch._dynamo.optimize(
            conv_args_analysis, nopython=args.nopython
        )
        output_filename = "log_conv_args.csv"
    elif args.recompile_profiler:
        output_filename = "recompile_profiler_log.csv"
        experiment = recompile_profiler_experiment
    else:
        optimize_ctx = torch._dynamo.optimize(
            fx_insert_profiling, nopython=args.nopython
        )
        experiment = coverage_experiment
        output_filename = "coverage.csv"

    if args.inductor or args.backend == "inductor":
        if args.disable_cudagraphs:
            inductor_config.triton.cudagraphs = False

    runner.setup_amp()

    if args.output:
        output_filename = args.output

    if output_filename:
        if args.output_directory:
            output_filename = os.path.join(args.output_directory, output_filename)
        else:
            output_filename = os.path.join(
                torch._dynamo.config.base_dir, output_filename
            )

    if args.find_batch_sizes and args.only:
        for device in args.devices:
            batch_size = runner.batch_size_finder(device, args.only)
            print(args.only, batch_size)
            output_csv(output_filename, [], [args.only, batch_size])
        return

    if args.export_profiler_trace:
        if args.profiler_trace_name is None:
            if args.backend:
                args.profiler_trace_name = args.backend
            elif args.inductor or args.inductor_dynamic:
                args.profiler_trace_name = "inductor"
            else:
                args.profiler_trace_name = "profile"
        else:
            args.profiler_trace_name = args.profiler_trace_name

    experiment = functools.partial(experiment, args, runner.model_iter_fn)

    if args.only:
        model_name = args.only
        for device in args.devices:
            batch_size = args.batch_size
            if args.batch_size_file:
                batch_size = read_batch_size_from_file(
                    args, args.batch_size_file, model_name
                )
            if model_specified_by_path(args.only):
                model, example_inputs = load_model_from_path(args.only)
                name = model.__class__.__name__
                model = model.to(device=device)
                example_inputs = tree_map(lambda x: x.to(device=device), example_inputs)
            else:
                try:
                    if args.part:
                        (
                            device,
                            name,
                            model,
                            example_inputs,
                            batch_size,
                        ) = runner.load_model(
                            device, model_name, batch_size=batch_size, part=args.part
                        )
                    else:
                        (
                            device,
                            name,
                            model,
                            example_inputs,
                            batch_size,
                        ) = runner.load_model(device, model_name, batch_size=batch_size)
                except NotImplementedError as e:
                    print(e)
                    import traceback

                    print(traceback.format_exc())
                    logging.warn(f"{args.only} failed to load")
                    continue  # bad benchmark implementation

            current_name = name
            current_device = device
            current_batch_size = batch_size
            set_model_name(name)

            if args.float32:
                model, example_inputs = cast_to_fp32(model, example_inputs)
            elif args.float16:
                model, example_inputs = cast_to_fp16(model, example_inputs)

            if args.log_operator_inputs:
                log_operator_inputs(
                    model, example_inputs, runner.model_iter_fn, name, args
                )
                continue

            runner.run_one_model(
                name,
                model,
                example_inputs,
                optimize_ctx,
                experiment,
                diff=args.diff_main,
                explain=args.explain,
            )
        if args.generate_aot_autograd_stats:
            stats_file = output_filename.split(".csv")[0] + "_stats.csv"
            output_csv(
                stats_file,
                ("dev", "name", "batch_size", "total_aot_graphs", "ok_aot_graphs"),
                [
                    current_device,
                    current_name,
                    current_batch_size,
                    *Stats.aot_summary(),
                ],
            )
    else:
        if output_filename and os.path.exists(output_filename):
            os.unlink(output_filename)
        if original_dir:
            os.chdir(original_dir)
        for name in runner.iter_model_names(args):
            current_name = name
            placeholder_batch_size = 0
            try:
                subprocess.check_call([sys.executable] + sys.argv + [f"--only={name}"])
            except subprocess.SubprocessError:
                print("ERROR")
                for device in args.devices:
                    output_csv(
                        output_filename, [], [device, name, placeholder_batch_size, 0.0]
                    )
        print_summary(output_filename)


def log_operator_inputs(model, example_inputs, model_iter_fn, name, args):
    mode = "training" if args.training else "eval"
    output = os.path.join(os.path.dirname(args.output), f"{name}_{mode}.txt")

    # TODO - add option for coalescing inputs over multiple runs
    if os.path.exists(output):
        print(f"Skipping {name}, {output} already exists")
        return

    print(f"Running {name}")

    operator_mode = OperatorInputsMode()
    fake_tensor_mode = FakeTensorMode()

    with torch._subclasses.fake_tensor.FakeCopyMode(fake_tensor_mode):
        model_fake = copy.deepcopy(model)
        example_inputs_fake = copy.deepcopy(example_inputs)
    try:
        with fake_tensor_mode, operator_mode:
            model_iter_fn(model_fake, example_inputs_fake, collect_outputs=False)
    except Exception as e:
        print(f"{name} failed to run with fake tensors, trying real. Exception: {e}")
        operator_mode = OperatorInputsMode()
        try:
            with operator_mode:
                model_iter_fn(model, example_inputs, collect_outputs=False)
        except Exception as e2:
            print(f"{name} failed to run with real. Exception: {e2}")
            raise

    print(f"Writing output to {output}")
    operator_mode.log_to_file(output)


if __name__ == "__main__":
    logging.basicConfig(level=logging.WARNING)
    warnings.filterwarnings("ignore")
    main()<|MERGE_RESOLUTION|>--- conflicted
+++ resolved
@@ -33,6 +33,7 @@
 from torch._inductor import config as inductor_config
 from torch._inductor.utils import fresh_inductor_cache
 from torch._subclasses.fake_tensor import FakeTensorMode
+from torch.distributed.fsdp import FullyShardedDataParallel as FSDP
 from torch.nn.parallel import DistributedDataParallel as DDP
 from torch.utils._pytree import tree_map
 
@@ -249,13 +250,36 @@
             pass
 
 
+def tensor_is_on_xla(tensors):
+    if not isinstance(tensors, (tuple, list)):
+        tensors = [tensors]
+    tensors = [x for x in tensors if isinstance(x, torch.Tensor)]
+    return any(map(lambda x: x.device.type == "xla", tensors))
+
+
 def timed(model, model_iter_fn, example_inputs, times=1, return_result=False):
     synchronize()
+    if tensor_is_on_xla(example_inputs):
+        import torch_xla.core.xla_model as xm
+
+        xm.mark_step()
+
     reset_rng_state()
     t0 = time.perf_counter()
     # Dont collect outputs to correctly measure timing
     for _ in range(times):
         result = model_iter_fn(model, example_inputs, collect_outputs=False)
+        if tensor_is_on_xla(result):
+            # If the model is on XLA device, it's possible that after running
+            # the model, the computation is accumulated but not performed yet.
+            # Flush all the accumulated computations to make the time measurement
+            # accurate.
+            import torch_xla
+
+            result_list = result
+            if not isinstance(result, (tuple, list)):
+                result_list = [result]
+            torch_xla._XLAC._xla_sync_multi(result_list, [])
         synchronize()
     t1 = time.perf_counter()
     return (t1 - t0, result) if return_result else t1 - t0
@@ -367,6 +391,13 @@
         )
 
 
+def maybe_mark_step(args):
+    if args.trace_on_xla:
+        import torch_xla.core.xla_model as xm
+
+        xm.mark_step()
+
+
 def speedup_experiment(args, model_iter_fn, model, example_inputs, **kwargs):
     """
     Measure speedups over eager.
@@ -380,9 +411,6 @@
     # if we randomize the input, we should also check the result is correct
     should_check_result = should_randomize_input = args.randomize_input
     is_correct = True
-
-    baseline_model_iter_fn = get_baseline_model_iter_fn(args, model_iter_fn)
-    baseline_model = get_baseline_model(args, model)
 
     import contextlib
 
@@ -412,16 +440,12 @@
                 if should_randomize_input
                 else example_inputs
             )
+            # need call mark_step to perform the computation
+            # on randomize_input. Otherwise the first call using the
+            # inputs will incur high penalty then the next one.
+            maybe_mark_step(args)
 
             # interleave the runs to handle frequency scaling and load changes
-<<<<<<< HEAD
-            timings[rep, 0], expected_output = timed(
-                baseline_model, baseline_model_iter_fn, inputs, return_result=True
-            )
-            timings[rep, 1], actual_output = timed(
-                model, frozen_model_iter_fn, inputs, return_result=True
-            )
-=======
             with maybe_mark_profile(p=p, mark="expected"):
                 timings[rep, 0], expected_output = timed(
                     model, model_iter_fn, inputs, return_result=True
@@ -435,9 +459,9 @@
                     model, frozen_model_iter_fn, inputs, return_result=True
                 )
 
->>>>>>> b87682f5
             if should_check_result:
                 is_correct = is_correct and same(expected_output, actual_output)
+
     if args.export_profiler_trace:
         name = args.profiler_trace_name + "_" + model.name + ".json"
         name = os.path.join(torch._dynamo.config.base_dir, name)
@@ -852,56 +876,6 @@
             torch.distributed.destroy_process_group()
 
 
-def xla_wrapper(model_iter_fn):
-    """
-    Wrap the model_iter_fn to run the model on XLA devices.
-    """
-
-    def wrapper(xla_mod, inputs, collect_outputs=True):
-        import torch_xla.core.xla_model as xm
-
-        # Make sure the model is already moved to the xla device. Moving
-        # the model to xla device can be very expensive since model parameters
-        # need to be copied. We should not do that inside the wrapper since
-        # the wrapper will be calles for each set of inputs.
-        assert (
-            next(xla_mod.parameters()).device.type == "xla"
-        ), "The model should be already on xla device"
-
-        xla_dev = xm.xla_device()
-        eager_dev = inputs[0].device
-        xla_inputs = tree_map(lambda x: x.to(device=xla_dev), inputs)
-        xla_out = model_iter_fn(xla_mod, xla_inputs, collect_outputs)
-        if isinstance(xla_out, torch.Tensor):
-            return xla_out.to(device=eager_dev)
-        elif hasattr(xla_out, "__dict__"):
-            for k in xla_out.__dict__.keys():
-                if xla_out.__dict__[k] is None:
-                    continue
-                xla_out.__dict__[k] = tree_map(
-                    lambda x: x.to(device=eager_dev), xla_out.__dict__[k]
-                )
-            return xla_out
-        else:
-            raise RuntimeError(f"Can not handle type {type(xla_out)}")
-
-    return wrapper
-
-
-def get_baseline_model_iter_fn(args, model_iter_fn):
-    return xla_wrapper(model_iter_fn) if args.use_xla_baseline else model_iter_fn
-
-
-def get_baseline_model(args, model):
-    if args.use_xla_baseline:
-        import torch_xla.core.xla_model as xm
-
-        xla_dev = xm.xla_device()
-        return copy.deepcopy(model).to(device=xla_dev)
-    else:
-        return model
-
-
 class BenchmarkRunner:
     def __init__(self):
         self.model_iter_fn = None
@@ -1119,6 +1093,10 @@
             model = copy.deepcopy(model)
             if self.args.ddp:
                 model = DDP(model, find_unused_parameters=True)
+            elif self.args.fsdp:
+                model = FSDP(model)
+                torch._inductor.config.triton.cudagraphs = False
+                log.warn("Disabling cudagraphs for FSDP compatibility")
             return model
 
         # Collect the fp64 reference outputs to be used later for accuracy checking.
@@ -1349,6 +1327,8 @@
             print("RUNNING ON BRANCH:", branch)
         mode = "train" if self.args.training else "eval"
         print(f"{current_device:4} {mode:5} {current_name:34} ", end="", flush=True)
+        start_calls_captured = torch._dynamo.utils.counters["stats"]["calls_captured"]
+        start_unique_graphs = torch._dynamo.utils.counters["stats"]["unique_graphs"]
         if self.args.accuracy:
             status = self.check_accuracy(
                 name, model, example_inputs, optimize_ctx, experiment
@@ -1359,8 +1339,13 @@
                 name, model, example_inputs, optimize_ctx, experiment
             )
             print(status)
+        end_calls_captured = torch._dynamo.utils.counters["stats"]["calls_captured"]
+        end_unique_graphs = torch._dynamo.utils.counters["stats"]["unique_graphs"]
         if explain:
-            print(torch._dynamo.explain(model, *example_inputs)[0])
+            print(
+                f"Dynamo produced {end_unique_graphs-start_unique_graphs} graph(s) "
+                f"covering {end_calls_captured-start_calls_captured} ops"
+            )
 
 
 def help(fn):
@@ -1483,6 +1468,13 @@
         help="Wraps model in DDP before running it, and uses dynamo DDPOptmizer (graph breaks) by default.",
     )
     parser.add_argument(
+        "--fsdp",
+        action="store_true",
+        help="""Wraps model in FSDP before running it. Disables cudagraphs by default.
+        Doesn't recursively wrap, mainly useful for checking dynamo UnspecNNModule compatibility
+    """,
+    )
+    parser.add_argument(
         "--no-optimize-ddp",
         action="store_true",
         help="Disables dynamo DDPOptimizer (graph breaks). (Applies only when using --ddp benchmark mode).",
@@ -1551,7 +1543,7 @@
     parser.add_argument(
         "--explain",
         action="store_true",
-        help="run .explain() on the graph at the end of the run.",
+        help="print some graph/op statistics during the run, similar to .explain()",
     )
 
     parser.add_argument(
@@ -1565,9 +1557,9 @@
         help="Disables cudagraphs for Inductor",
     )
     parser.add_argument(
-        "--use-xla-baseline",
-        action="store_true",
-        help="Whether to run baseline on XLA devices or eager devices",
+        "--trace-on-xla",
+        action="store_true",
+        help="Whether to trace the model on XLA or on eager device",
     )
 
     group_fuser = parser.add_mutually_exclusive_group()
@@ -1673,7 +1665,7 @@
 def main(runner, original_dir=None):
     args = parse_args()
     with maybe_init_distributed(
-        args.ddp and args.only, port=args.distributed_master_port
+        (args.ddp or args.fsdp) and args.only, port=args.distributed_master_port
     ):
         return maybe_fresh_cache(run, args.cold_start_latency and args.only)(
             runner, args, original_dir
@@ -2024,6 +2016,15 @@
                     logging.warn(f"{args.only} failed to load")
                     continue  # bad benchmark implementation
 
+            if args.trace_on_xla:
+                import torch_xla.core.xla_model as xm
+
+                xla_dev = xm.xla_device()
+                model = model.to(device=xla_dev)
+                example_inputs = tree_map(
+                    lambda x: x.to(device=xla_dev), example_inputs
+                )
+
             current_name = name
             current_device = device
             current_batch_size = batch_size
