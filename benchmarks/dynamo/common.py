#!/usr/bin/env python3
import argparse
import collections
import contextlib
import copy
import csv
import functools
import importlib
import itertools
import logging
import os
import random
import signal
import subprocess
import sys
import time
from contextlib import contextmanager

from typing import NamedTuple
from unittest.mock import MagicMock

import numpy as np
import pandas as pd
import psutil
import torch

import torch._dynamo
import torch._dynamo.utils
import torch.distributed
from scipy.stats import gmean, ttest_ind
from torch._dynamo.exc import BackendCompilerFailed
from torch._dynamo.profiler import fx_insert_profiling, Profiler
from torch._dynamo.testing import dummy_fx_compile, format_speedup, same
from torch._dynamo.utils import clone_inputs
from torch._functorch.aot_autograd import set_model_name
from torch._inductor import config as inductor_config
from torch._inductor.utils import fresh_inductor_cache
from torch._subclasses.fake_tensor import FakeTensorMode
from torch.distributed.fsdp import FullyShardedDataParallel as FSDP
from torch.nn.parallel import DistributedDataParallel as DDP
from torch.utils._pytree import tree_map, tree_map_only

try:
    from .microbenchmarks.operator_inp_utils import OperatorInputsMode
except ImportError:
    from microbenchmarks.operator_inp_utils import OperatorInputsMode

try:
    import torch_xla.core.xla_model as xm
except ImportError:
    # ignore the error if torch_xla is not installed
    pass

log = logging.getLogger(__name__)

# We are primarily interested in TF32
torch.backends.cuda.matmul.allow_tf32 = True

current_name = ""
current_device = ""
current_batch_size = None
output_filename = None


class CI(NamedTuple):
    backend: str  # aot_eager or inductor
    training: bool
    dynamic: bool = False
    device: str = "cuda"


CI_SKIP = collections.defaultdict(list)


# Skips for dynamic=False

# Here eager really means dynamo+eager
CI_SKIP[CI("eager", training=False)] = [
    # TorchBench
    "DALLE2_pytorch",  # AttributeError: text_encodings
    "llama",  # does not support complex32
    # TypeError: pad_center() takes 1 positional argument but 2 were given
    "tacotron2",
    # torchrec_dlrm requires gcc-11, https://github.com/pytorch/benchmark/pull/1427
    "torchrec_dlrm",
    # Huggingface
    "DebertaV2ForQuestionAnswering",  # OOM
    # KeyError: '_ignore_torch_cuda_oom'
    "detectron2_maskrcnn_r_101_c4",
    "detectron2_maskrcnn_r_101_fpn",
    "detectron2_maskrcnn_r_50_c4",
    "detectron2_maskrcnn_r_50_fpn",
]

CI_SKIP[CI("eager", training=True)] = [
    *CI_SKIP[CI("eager", training=False)],
    # TorchBench
    "BERT_pytorch",  # accuracy
    "Background_Matting",  # fp64_OOM
    "hf_BigBird",  # fp64_OOM
    "hf_T5_base",  # fp64_OOM
    "vision_maskrcnn",  # eager_two_runs_differ
    # Huggingface
    "XGLMForCausalLM",  # OOM
    # TIMM
    "cait_m36_384",  # fp64_OOM
    "convit_base",  # fp64_OOM
    "mobilenetv2_100",  # accuracy
    "xcit_large_24_p8_224",  # fp64_OOM,
]

CI_SKIP[CI("aot_eager", training=False)] = [
    *CI_SKIP[CI("eager", training=False)],
    # all dynamic shapes errors for detectron variants
    "demucs",  # OOM
    "detectron2_fasterrcnn_r_101_c4",
    "detectron2_fasterrcnn_r_101_dc5",
    "detectron2_fasterrcnn_r_101_fpn",
    "detectron2_fasterrcnn_r_50_c4",
    "detectron2_fasterrcnn_r_50_dc5",
    "detectron2_fasterrcnn_r_50_fpn",
    "detectron2_fcos_r_50_fpn",
    "detectron2_maskrcnn_r_101_c4",
    "detectron2_maskrcnn_r_101_fpn",
    "detectron2_maskrcnn_r_50_c4",
    "detectron2_maskrcnn_r_50_fpn",
    "moco",  # Please convert all Tensors to FakeTensors first
    "hf_BigBird",  # OOM
    "tacotron2",  # AssertionError: Deduped args out of bounds
    # Huggingface
    "BartForConditionalGeneration",  # OOM
    "DebertaV2ForQuestionAnswering",  # OOM
    # Torchbench
    "speech_transformer",  # https://github.com/pytorch/pytorch/issues/99893
    "pyhpc_isoneutral_mixing",  # https://github.com/pytorch/pytorch/issues/99893
    "pyhpc_turbulent_kinetic_energy",  # https://github.com/pytorch/pytorch/issues/99893
]

CI_SKIP[CI("aot_eager", training=True)] = [
    *CI_SKIP[CI("aot_eager", training=False)],
    # TorchBench
    "Background_Matting",  # fp64_OOM
    "hf_T5_base",  # fp64_OOM
    "mobilenet_v2_quantized_qat",  # fp64_OOM
    "resnet50_quantized_qat",  # fp64_OOM
    "moco",
    "pytorch_struct",
    "vision_maskrcnn",
    # Huggingface
    "MBartForConditionalGeneration",  # OOM
    "M2M100ForConditionalGeneration",  # OOM
    "XGLMForCausalLM",  # OOM
    # TIMM
    "cait_m36_384",  # fp64_OOM
    "convit_base",  # fp64_OOM
    "fbnetv3_b",  # Accuracy (blocks.2.2.bn1.weight.grad)
    "levit_128",  # Accuracy (patch_embed.0.c.weight.grad)
    "sebotnet33ts_256",  # Accuracy (stem.conv1.conv.weight.grad)
    "xcit_large_24_p8_224",  # fp64_OOM,
    "gernet_l",  # accuracy https://github.com/pytorch/pytorch/issues/93847
    "gluon_xception65",  # accuracy https://github.com/pytorch/pytorch/issues/93847
    "tinynet_a",  # accuracy https://github.com/pytorch/pytorch/issues/93847
]

CI_SKIP[CI("inductor", training=False)] = [
    # TorchBench
    "DALLE2_pytorch",  # AttributeError: text_encodings
    "llama",  # does not support complex32
    # torchrec_dlrm requires gcc-11, https://github.com/pytorch/benchmark/pull/1427
    "torchrec_dlrm",
    "demucs",  # OOM
    "detectron2_fasterrcnn_r_101_c4",
    "detectron2_fasterrcnn_r_101_dc5",
    "detectron2_fasterrcnn_r_101_fpn",
    "detectron2_fasterrcnn_r_50_c4",
    "detectron2_fasterrcnn_r_50_dc5",
    "detectron2_fasterrcnn_r_50_fpn",
    "detectron2_fcos_r_50_fpn",
    "detectron2_maskrcnn_r_101_c4",
    "detectron2_maskrcnn_r_101_fpn",
    "detectron2_maskrcnn_r_50_c4",
    "detectron2_maskrcnn_r_50_fpn",
    # TorchBench
    "detectron2",
    "densenet121",  # flaky accuracy
    "hf_T5",  # accuracy
    "hf_BigBird",  # accuracy
    "hf_GPT2_large",  # OOM
    "maml",  # accuracy
    "mobilenet_v2_quantized_qat",  # The eval test only supports CPU
    "moco",  # accuracy
    "pytorch_struct",  # Test eval is not implemented
    "pyhpc_equation_of_state",  # Accuracy
    "pyhpc_turbulent_kinetic_energy",  # Accuracy
    "tacotron2",
    "vision_maskrcnn",  # accuracy
]

CI_SKIP[CI("inductor", training=False, device="cpu")] = [
    # TorchBench
    "drq",  # Need to update torchbench
    "detectron2_fasterrcnn_r_101_c4",
    "detectron2_fasterrcnn_r_101_dc5",
    "detectron2_fasterrcnn_r_101_fpn",
    "detectron2_fasterrcnn_r_50_c4",
    "detectron2_fasterrcnn_r_50_dc5",
    "detectron2_fasterrcnn_r_50_fpn",
    "detectron2_fcos_r_50_fpn",
    "detectron2_maskrcnn_r_101_c4",
    "detectron2_maskrcnn_r_101_fpn",
    "detectron2_maskrcnn_r_50_c4",
    "detectron2_maskrcnn_r_50_fpn",
    "doctr_det_predictor",  # requires newer gcc
    "doctr_reco_predictor",  # requires newer gcc
    "gat",  # does not work with fp32
    "gcn",  # does not work with fp32
    "hf_Bert_large",  # OOM
    "hf_GPT2_large",  # Intermittent failure on CI
    "hf_T5_base",  # OOM
    "llama",  # does not support complex32
    "mobilenet_v2_quantized_qat",
    "pyhpc_turbulent_kinetic_energy",
    "vision_maskrcnn",
    "resnet50_quantized_qat",  # Eager model failed to run(Quantize only works on Float Tensor, got Double)
    "sage",  # does not work with fp32
    # torchrec_dlrm requires gcc-11, https://github.com/pytorch/benchmark/pull/1427
    "torchrec_dlrm",
    # Huggingface
    "AllenaiLongformerBase",
    "BartForConditionalGeneration",  # OOM
    "DebertaV2ForQuestionAnswering",  # OOM
    "MBartForConditionalGeneration",  # Accuracy https://github.com/pytorch/pytorch/issues/94793
    "PLBartForConditionalGeneration",  # Accuracy https://github.com/pytorch/pytorch/issues/94794
    # TIMM
    "cait_m36_384",  # Accuracy
    "pnasnet5large",  # OOM
    "xcit_large_24_p8_224",  # OOM https://github.com/pytorch/pytorch/issues/95984
    "opacus_cifar10",  # Fails to run https://github.com/pytorch/pytorch/issues/99201
]

CI_SKIP[CI("inductor", training=True)] = [
    *CI_SKIP[CI("inductor", training=False)],
    # TorchBench
    "Background_Matting",  # fp64_OOM
    "dlrm",  # Fails on CI - unable to repro locally
    "hf_T5_base",  # accuracy
    "mobilenet_v3_large",  # accuracy
    "resnet50_quantized_qat",  # Eager model failed to run
]

# Skips for dynamic=True

CI_SKIP[CI("aot_eager", training=False, dynamic=True)] = [
    *CI_SKIP[CI("aot_eager", training=False)],
]

CI_SKIP[CI("aot_eager", training=True, dynamic=True)] = [
    *CI_SKIP[CI("aot_eager", training=True)],
    *CI_SKIP[CI("aot_eager", training=False, dynamic=True)],
]

CI_SKIP[CI("inductor", training=False, dynamic=True)] = [
    *CI_SKIP[CI("aot_eager", training=False, dynamic=True)],
    *CI_SKIP[CI("inductor", training=False)],
]

CI_SKIP[CI("inductor", training=True, dynamic=True)] = [
    # NB: Intentionally omitting for symmetry with dynamic=False
    # *CI_SKIP[CI("aot_eager", training=True, dynamic=True)],
    *CI_SKIP[CI("inductor", training=False, dynamic=True)],
    *CI_SKIP[CI("inductor", training=True)],
    "levit_128",  # Accuracy fails on A10G, passes on A100
    "sebotnet33ts_256",  # Flaky accuracy failed
]

CI_SKIP_OPTIMIZER = {
    # TIMM
    "convmixer_768_32",  # accuracy
    "hrnet_w18",  # Stack issue in fx
    # TorchBench
    "dlrm",  # symbolic shapes error
    # HF
    "pnasnet5large",  # Stack issue in fx
    "MobileBertForMaskedLM",  # Stack issue in fx
    "MobileBertForQuestionAnswering",  # Stack issue in fx
    "PegasusForConditionalGeneration",  # OOM
}


def model_specified_by_path(path_and_class_str):
    return ":" in path_and_class_str


def load_model_from_path(path_and_class_str):
    configs = {}
    for kvstr in path_and_class_str.split(","):
        k, v = kvstr.split(":")
        configs[k] = v

    for name in ["path", "class"]:
        if name not in configs:
            raise RuntimeError(
                "Invalid --only arguments. Check help message for the correct format"
            )

    path = configs["path"]
    class_name = configs["class"]

    if path[:1] != "/":
        raise RuntimeError(
            "Use absolute path since dynamo may change the current working directory which makes using relative path tricky"
        )

    spec = importlib.util.spec_from_file_location("module_name", path)
    module = importlib.util.module_from_spec(spec)
    spec.loader.exec_module(module)

    model_class = getattr(module, class_name)
    assert issubclass(model_class, torch.nn.Module)
    model = model_class()
    assert hasattr(model, "get_example_inputs")
    inputs = model.get_example_inputs()
    return model, inputs


def output_csv(filename, headers, row):
    if os.path.exists(filename):
        with open(filename, "r") as fd:
            lines = list(csv.reader(fd)) or [[]]
            if headers and len(headers) > len(lines[0]):
                # if prior results failed the header might not be filled in yet
                lines[0] = headers
            else:
                headers = lines[0]
    else:
        lines = [headers]
    lines.append([(f"{x:.6f}" if isinstance(x, float) else x) for x in row])
    with open(filename, "w") as fd:
        writer = csv.writer(fd, lineterminator="\n")
        for line in lines:
            writer.writerow(line + ["0"] * (len(headers) - len(line)))
<<<<<<< HEAD
=======


class NullContext:
    def __enter__(self):
        pass

    def __exit__(self, exc_type, exc_val, exc_tb):
        pass
>>>>>>> 9f3c6b1b


def nothing(f):
    return f


@functools.lru_cache(None)
def patch_torch_manual_seed():
    """Make torch manual seed deterministic. Helps with accuracy testing."""

    def deterministic_torch_manual_seed(*args, **kwargs):
        from torch._C import default_generator

        seed = 1337
        import torch.cuda

        if not torch.cuda._is_in_bad_fork():
            torch.cuda.manual_seed_all(seed)
        return default_generator.manual_seed(seed)

    torch.manual_seed = deterministic_torch_manual_seed


def synchronize():
    pass


def print_summary(filename):
    if not (filename and os.path.exists(filename)):
        return
    data = pd.read_csv(filename)
    if "tag" in data.columns:
        for tag in data.tag.unique():
            if tag == "0.0000":
                continue  # This happens for failed runs
            print(f"\nSummary for tag={tag}:")
            print_summary_table(data[data.tag == tag])
    else:
        print_summary_table(data)


def print_summary_table(data):
    width = max(map(len, data.columns))
    for col in data.columns:
        try:
            if col in ("dev", "name", "batch_size", "tag"):
                continue
            elif col in ("pct_ops", "pct_time"):
                print(col.ljust(width), f"{data[col].mean():.3%}")
            elif col in ("graphs", "graph_calls", "captured_ops", "total_ops"):
                print(col.ljust(width), f"{data[col].mean():.3f}")
            elif col in ("compilation_latency"):
                print(col.ljust(width), f"mean={data[col].mean():.3f} seconds")
            elif col in ("compression_ratio"):
                print(col.ljust(width), f"mean={data[col].mean():.3f}x")
            elif col in ("accuracy"):
                pass_rate = (data[col] == "pass").mean()
                print(col.ljust(width), f"pass_rate={100*pass_rate:.2f}%")
            else:
                cdata = data[col]
                print(
                    col.ljust(width),
                    f"gmean={gmean(cdata):.2f}x mean={cdata.mean():.3f}x",
                )
        except Exception as e:
            pass


def tensor_is_on_xla(tensors):
    def visit(x: torch.Tensor):
        nonlocal result
        if x.device.type == "xla":
            result = True

    result = False
    tree_map_only(torch.Tensor, visit, tensors)
    return result


def timed(
    model,
    model_iter_fn,
    example_inputs,
    times=1,
    return_result=False,
    collect_outputs=False,
):
    use_xla = tensor_is_on_xla(example_inputs)
    synchronize()

    if use_xla:
        xm.mark_step()
        xm.wait_device_ops()

    time_total = 0
    # Dont collect outputs to correctly measure timing
    for _ in range(times):
        # Put this call inside the loop to reset the seed for each iteration.
        # Don't include reset_rng_state() to correctly measure timing
        reset_rng_state(use_xla)
        t_iter_begin = time.perf_counter()
        result = model_iter_fn(model, example_inputs, collect_outputs=collect_outputs)

        # instead of calling sync on result_list, we should call mark_step.
        # In training case, result_list may be empty, but we want to
        # send all the pending graphs for compilation.
        if use_xla:
            # For the model running on regular torchxla (baseline), we need the
            # mark step to send the accumulated graph for compilation.
            #
            # For the model running with dynamo/torchxla bridge, in training case,
            # we need the mark step to send the optimizer graph out for
            # compilation.
            xm.mark_step()
        t_iter_end = time.perf_counter()
        time_total += t_iter_end - t_iter_begin

    t_0 = time.perf_counter()
    if use_xla:
        xm.wait_device_ops()
    synchronize()
    t_1 = time.perf_counter()
    time_total += t_1 - t_0
    return (time_total, result) if return_result else time_total


class Stats:
    totals = collections.defaultdict(collections.Counter)

    @classmethod
    def reset_counters(cls):
        for k, v in torch._dynamo.utils.counters.items():
            cls.totals[k].update(v)
        ok = torch._dynamo.utils.counters["frames"]["ok"]
        total = torch._dynamo.utils.counters["frames"]["total"]
        torch._dynamo.utils.counters.clear()
        return ok, total

    @classmethod
    def print_summary(cls):
        for k, v in sorted(cls.totals.items()):
            lines = "\n  ".join(map(str, v.most_common(50)))
            print(f"STATS {k}\n  {lines}")

    @classmethod
    def aot_summary(cls):
        return [cls.totals["aot_autograd"]["total"], cls.totals["aot_autograd"]["ok"]]


def coverage_experiment(args, model_iter_fn, model, example_inputs):
    """
    Test operator/model coverage of TorchDynamo and record statistics
    taken from a profiler.  This target is mainly intended to check
    correctness.

    Writes to ./coverage.csv
    """
    profiler = Profiler()
    frozen_model_iter_fn = torch._dynamo.run(model_iter_fn)
    with profiler.prof:
        frozen_model_iter_fn(model, example_inputs)
    coverage_result = profiler.results()
    output_csv(
        output_filename,
        (
            "dev",
            "name",
            "batch_size",
            "graphs",
            "graph_calls",
            "captured_ops",
            "total_ops",
            "pct_ops",
            "pct_time",
        ),
        [
            current_device,
            current_name,
            current_batch_size,
        ]
        + coverage_result.tocsv(),
    )
    return coverage_result


def speedup_experiment_fx2trt(args, model_iter_fn, model, example_inputs):
    """
    Measure speedups over eager using the trt inference backend. TRT backend is based fx graph
    generated by torch._dynamo.
    Writes to ./speedups_fx2trt.csv
    """
    return speedup_experiment(args, model_iter_fn, model, example_inputs)


def recompile_profiler_experiment(args, model_iter_fn, model, example_inputs):
    prof = torch._dynamo.utils.CompileProfiler()
    opt_model_iter_fn = torch._dynamo.optimize(prof, nopython=args.nopython)(
        model_iter_fn
    )
    opt_model_iter_fn(model, example_inputs)
    output_csv(
        output_filename, ["model", "profiler report"], [current_name, prof.report()]
    )
    met = prof.get_metrics()
    guard_failures = len(met["guard_failures"])
    return [guard_failures]


def randomize_input(inputs):
    if isinstance(inputs, (list, tuple)):
        return type(inputs)([randomize_input(x) for x in inputs])
    elif isinstance(inputs, torch.Tensor):
        if inputs.dtype in (torch.float32, torch.float64):
            torch._dynamo.utils.counters["randomize_input"]["times"] += 1
            return torch.randn_like(inputs)
        elif inputs.dtype == torch.int64:
            # Note: we can not simply tune integer tensors as follows
            #   `return torch.randint_like(inputs, high=inputs.max().item())`
            # This may break some invariants between tensors.
            # E.g. in embedding lookup case, one tensor is the length
            # and another is an indices tensor.
            return inputs
        else:
            raise RuntimeError(
                f"randomize_input need support tensor of type {inputs.dtype}"
            )
    else:
        raise RuntimeError(
            f"randomize_input can not handle input of type {type(inputs)}"
        )


def maybe_mark_step(args):
    if args.trace_on_xla:
        xm.mark_step()


def speedup_experiment(args, model_iter_fn, model, example_inputs, **kwargs):
    """
    Measure speedups over eager.

    Writes to ./speedups.csv
    """
    # if args.dynamic_shapes:
    #     return speedup_experiment_ds(args, model_iter_fn, model, example_inputs)

    timings = np.zeros((args.repeat, 2), np.float64)
    # if we randomize the input, we should also check the result is correct
    should_check_result = should_randomize_input = args.randomize_input

    import contextlib

    from torch._inductor.utils import maybe_profile

    @contextlib.contextmanager
    def maybe_mark_profile(*args, **kwargs):
        prof: torch.profiler.profile = kwargs.pop("p", None)
        mark = kwargs.pop("mark", None)
        if prof:
            with torch.profiler.record_function(mark):
                yield
        else:
            yield

    times = args.iterations_per_run

    # Use higher tolerance for XLA since XLA cause numerical unstability when
    # graph size changes
    tolerance = args.xla_tolerance if args.trace_on_xla else 1e-4
    torch._dynamo.config.repro_tolerance = tolerance

    with maybe_profile(args.export_profiler_trace) as p:
        frozen_model_iter_fn = torch._dynamo.run(model_iter_fn)
        for rep in range(args.repeat):
            inputs = (
                randomize_input(copy.deepcopy(example_inputs))
                if should_randomize_input
                else example_inputs
            )
            # need call mark_step to perform the computation
            # on randomize_input. Otherwise the first call using the
            # inputs will incur high penalty then the next one.
            maybe_mark_step(args)

            # interleave the runs to handle frequency scaling and load changes
            with maybe_mark_profile(p=p, mark="expected"):
                timings[rep, 0], expected_output = timed(
                    model,
                    model_iter_fn,
                    inputs,
                    return_result=True,
                    times=times,
                    collect_outputs=args.collect_outputs,
                )

            # call mark_step between the 2 calls to make the comparison fair.
            maybe_mark_step(args)

            with maybe_mark_profile(p=p, mark="actual"):
                timings[rep, 1], actual_output = timed(
                    model,
                    frozen_model_iter_fn,
                    inputs,
                    return_result=True,
                    times=times,
                    collect_outputs=args.collect_outputs,
                )

            if should_check_result:
                is_correct = is_correct and same(
                    expected_output, actual_output, tol=tolerance
                )

    if args.export_profiler_trace:
        name = args.profiler_trace_name + "_" + model.name + ".json"
        name = os.path.join(torch._dynamo.config.base_dir, name)
        p.export_chrome_trace(name)
    median = np.median(timings, axis=0)
    speedup = median[0] / median[1]
    if args.dump_raw_metrics:
        np.save(
            f"{output_filename[:-4]}-raw_timings-{current_name}-{current_device}.npy",
            timings,
        )

    first_headers = ["dev", "name", "batch_size"]
    first_fields = [current_device, current_name, current_batch_size]
    if "tag" in kwargs:
        first_headers.append("tag")
        first_fields.append(kwargs["tag"])
    headers = first_headers + ["speedup", "abs_latency"]
    row = first_fields + [float(speedup), median[1] * 1000]
    msg = f"{speedup:.3f}x"
    if args.baseline:
        headers.extend(
            [
                "baseline",
                "speedup_vs_baseline",
            ]
        )
        df = pd.read_csv(args.baseline)
        try:
            baseline_speedup = df[df["name"] == current_name]["speedup"].item()
            row.extend([baseline_speedup, speedup / baseline_speedup])
            msg = f"{baseline_speedup:.3f}x -> {speedup:.3f}x [{speedup / baseline_speedup:.3f}x]"
        except (KeyError, ZeroDivisionError):
            row.extend(
                [
                    0.0,
                    0.0,
                ]
            )
    if "compilation_latency" in kwargs:
        headers += [
            "compilation_latency",
            "compression_ratio",
            "eager_peak_mem",
            "dynamo_peak_mem",
        ]
        row.append(kwargs["compilation_latency"])
        row.append(kwargs["compression_ratio"])
        row.append(kwargs["eager_peak_mem"])
        row.append(kwargs["dynamo_peak_mem"])
    if "dynamo_stats" in kwargs:
        for k, v in kwargs["dynamo_stats"].items():
            headers.append(k)
            row.append(v)
    output_csv(
        output_filename,
        headers,
        row,
    )
    headers, data = torch._dynamo.utils.compile_times(repr="csv", aggregate=True)
    assert (
        output_filename.find(".csv") > 0
    ), f"expected output_filename to be a .csv, but got {output_filename}"
    output_csv(
        output_filename[:-4] + "_compilation_metrics.csv",
        first_headers + headers,
        first_fields + data,
    )
    return msg


def speedup_experiment_ds(args, model_iter_fn, model, example_inputs):
    """
    Run dynamic shapes benchmarks.

    Requires dynamic shape compatible models, which provide a list of example inputs.

    Warms up using the first input example and then iterates the inputs,
    measuring (and expecting minimal) variance between the runtime for different examples.

    """
    timings = np.zeros((args.repeat, len(example_inputs), 2), np.float64)

    if args.repeat > 5:
        print(
            f"\ndynamic shapes experiments are slow, consider setting --repeat less than {args.repeat}\n"
        )

    nwarmup = 4
    for rep in range(args.repeat):
        # Start each rep fresh, e.g. only warmup on example 0
        torch._dynamo.reset()
        optimized_model_iter_fn = optimize_ctx(model_iter_fn)
        for _ in range(nwarmup):
            optimized_model_iter_fn(model, example_inputs[0])

        for input_idx, inputs in enumerate(example_inputs):
            # interleave the runs to handle frequency scaling and load changes
            timings[rep, input_idx, 0] = timed(
                model, model_iter_fn, inputs, return_result=False
            )
            # different from regular speedup_experiment, we _DO_ want to allow recompilation
            timings[rep, input_idx, 1] = timed(
                model, optimized_model_iter_fn, inputs, return_result=False
            )
    medians = np.median(timings, axis=0)
    speedups = list(medians[:, 0] / medians[:, 1])
    speedups_mean = np.mean(speedups)
    speedups_median = np.median(speedups)
    speedups_var = np.var(speedups)

    # TODO this x[0] is not going to work in general but bert only has 1 input
    shapes = [x[0].shape for x in example_inputs]
    shape_keys = sorted(set(shapes))
    shape_speedups = {
        shape: [
            it[1] for it in filter(lambda it: it[0] == shape, zip(shapes, speedups))
        ]
        for shape in shape_keys
    }
    output_str = (
        f"mean: {speedups_mean:.3f}, median: {speedups_median:.3f}, var: {speedups_var:.3f}"
        + "\nSpeedups by shape: "
        + "\n".join(
            [
                f"{shape}: "
                + ", ".join([f"{speedup: .3g}" for speedup in shape_speedups[shape]])
                for shape in shape_keys
            ]
        )
    )
    output_csv(
        output_filename,
        ("dev", "name", "batch_size", "speedup mean", "speedup median", "speedup var"),
        [
            current_device,
            current_name,
            current_batch_size,
            speedups_mean,
            speedups_median,
            speedups_var,
        ],
    )
    return output_str


def overhead_experiment(*args, model_iter_fn):
    """
    Measure overheads of TorchDynamo by running with no backend (only
    eager+FX), and reporting speedup/slowdown over eager.

    Writes to ./overheads.csv
    """
    return speedup_experiment(*args, model_iter_fn)


def print_fx(gm, example_inputs):
    print(gm.graph)
    return gm


def print_aten_ops(gm, example_inputs):
    from functorch.compile import aot_module

    def trace_printer(gm, _):
        print(gm.graph)
        return gm

    return aot_module(gm, fw_compiler=trace_printer, bw_compiler=trace_printer)


def baselines(models, model_iter_fn, example_inputs, args):
    """
    Common measurement code across all baseline experiments.
    """
    models = list(models)
    for idx, (name, model) in enumerate(models):
        if idx == 0:
            result0 = model_iter_fn(model, example_inputs)
        elif model is not None:
            try:
                result = model_iter_fn(model, example_inputs)
                if same(result0, result):
                    continue
                print(name, "is INCORRECT")
            except Exception:
                log.exception("error checking %s", name)
            models[idx] = (name, None)
    timings = np.zeros((args.repeat, len(models)), np.float64)
    timings.fill(1.0e10)
    for rep in range(args.repeat):
        for idx, (name, model) in enumerate(models):
            if model is not None:
                try:
                    timings[rep, idx] = timed(model, model_iter_fn, example_inputs)
                except Exception:
                    pass
    pvalue = [
        ttest_ind(timings[:, 0], timings[:, i]).pvalue
        for i in range(1, timings.shape[1])
    ]
    median = np.median(timings, axis=0)
    speedup = median[0] / median[1:]
    for idx, (name, model) in enumerate(models[1:]):
        if model is None:
            speedup[idx] = 0.0
    result = " ".join(
        [
            format_speedup(s, p, m is not None)
            for s, p, m in zip(speedup, pvalue, [m for n, m in models[1:]])
        ]
    )
    output_csv(
        output_filename,
        ("dev", "name", "batch_size") + tuple(n for n, m in models[1:]),
        [current_device, current_name, current_batch_size]
        + [f"{x:.4f}" for x in speedup],
    )
    return result


def xla(args, model_iter_fn, model, example_inputs):
    xla_dev = xm.xla_device(devkind=current_device)
    model_xla = copy.deepcopy(model).to("cpu").to(device=xla_dev)
    example_inputs_xla = tree_map_only(
        torch.Tensor, lambda x: x.to("cpu").to(device=xla_dev), example_inputs
    )
    for _ in range(3):  # warmup
        timed(model, model_iter_fn, example_inputs)
        timed(model_xla, model_iter_fn, example_inputs_xla)
    timings = np.zeros((args.repeat, 2), np.float64)
    timings.fill(1.0e10)
    for rep in range(args.repeat):
        timings[rep, 0] = timed(model, model_iter_fn, example_inputs)
        timings[rep, 1] = timed(model_xla, model_iter_fn, example_inputs_xla)

    pvalue = ttest_ind(timings[:, 0], timings[:, 1]).pvalue
    time_baseline, time_xla = np.median(timings, axis=0)
    speedup = time_baseline / time_xla
    output_csv(
        output_filename,
        ("dev", "name", "batch_size", "speedup", "time_baseline", "time_xla"),
        [
            current_device,
            current_name,
            current_batch_size,
            speedup,
            time_baseline,
            time_xla,
        ],
    )
    return format_speedup(speedup, pvalue)


def try_script(model, example_inputs):
    try:
        return torch.jit.script(model)
    except Exception:
        return None


def read_batch_size_from_file(args, filename, model_name):
    batch_size = None
    if os.path.exists("benchmarks"):
        filename = os.path.join("benchmarks", filename)
    assert os.path.exists(filename), filename
    with open(filename, "r") as f:
        lines = f.readlines()
        lines = [i.split(",") for i in lines if len(i.strip()) > 0]
        for val in lines:
            cur_name, b = val
            if model_name == cur_name:
                batch_size = int(b)
    if batch_size is None:
        log.warning("Could not find batch size for %s", model_name)
    elif batch_size == -1:
        raise RuntimeError(
            f"Batch size is unset for {model_name} in {args.batch_size_file}"
        )
    print(f"batch size: {batch_size}")
    return batch_size


class TimeOutException(Exception):
    pass


def alarm_handler(signum, frame):
    raise TimeOutException()


def exit_after(s):
    """
    Decorator to raise TimeoutException if the fn is taking more than s seconds
    to run.
    """

    def outer(fn):
        def inner(*args, **kwargs):
            signal.signal(signal.SIGALRM, alarm_handler)
            signal.alarm(s)
            try:
                result = fn(*args, **kwargs)
            finally:
                signal.alarm(0)
            return result

        return inner

    return outer


def get_peak_memory():
    return torch.cuda.max_memory_allocated() / 10**9


def null_experiment(args, model_iter_fn, model, example_inputs):
    """
    A no-op experiment useful for making sure TorchBenchark alone works properly.
    """

    return []


def cast_to(dtype, model, inputs):
    # cast model and inputs to fp16
    if dtype == torch.float16:
        model = model.half()
    else:
        model = model.to(dtype)

    inputs = tree_map(
        lambda x: x.to(dtype)
        if isinstance(x, torch.Tensor) and x.is_floating_point()
        else x,
        inputs,
    )
    return model, inputs


def cast_to_bf16(model, inputs):
    return cast_to(torch.bfloat16, model, inputs)


def cast_to_fp16(model, inputs):
    return cast_to(torch.float16, model, inputs)


def cast_to_fp64(model, inputs):
    return cast_to(torch.float64, model, inputs)


def cast_to_fp32(model, inputs):
    return cast_to(torch.float32, model, inputs)


def reset_rng_state(use_xla=False):
    torch.manual_seed(1337)
    random.seed(1337)
    np.random.seed(1337)
    if use_xla:
        xm.set_rng_state(1337, str(xm.xla_device()))


class DummyGradScaler:
    def scale(self, loss):
        return loss


def get_dynamo_stats():
    # TODO: consider deepcopy'ing the entire counters struct and
    # adding a helper to do subtraction on it
    return collections.Counter(
        {
            "calls_captured": torch._dynamo.utils.counters["stats"]["calls_captured"],
            "unique_graphs": torch._dynamo.utils.counters["stats"]["unique_graphs"],
            "graph_breaks": sum(torch._dynamo.utils.counters["graph_break"].values()),
            # NB: The plus removes zero counts
            "unique_graph_breaks": len(+torch._dynamo.utils.counters["graph_break"]),
        }
    )


def maybe_fresh_cache(fn, is_cold_start):
    def inner(*args, **kwargs):
        cache_minder = contextlib.nullcontext()
        if is_cold_start:
            cache_entries = {}
            cache_minder = fresh_inductor_cache(cache_entries)

        try:
            with cache_minder:
                return fn(*args, **kwargs)
        finally:
            dump_cache = False
            if dump_cache and is_cold_start:
                output_csv(
                    output_filename[:-4] + "_triton_cache.csv",
                    ["dev", "name", "batch_size", "triton_cache"],
                    [
                        current_device,
                        current_name,
                        current_batch_size,
                        cache_entries,
                    ],
                )

    return inner


@contextmanager
def maybe_init_distributed(should_init_distributed, port="6789", rank=0, world_size=1):
    # To avoid multiple inheritance from _dynamo.test_case.TestCase and MultiProcessTestCase,
    # Just manually implement the most important part of the dynamo behavior to reset/clear.
    try:
        if should_init_distributed:
            torch.cuda.set_device(rank)
            os.environ["MASTER_ADDR"] = "localhost"
            os.environ["MASTER_PORT"] = port
            torch.distributed.init_process_group(
                "nccl", rank=rank, world_size=world_size
            )
        yield
    finally:
        if should_init_distributed:
            torch.distributed.destroy_process_group()


class BenchmarkRunner:
    def __init__(self):
        self.model_iter_fn = None
        self.grad_scaler = DummyGradScaler()
        self.autocast = contextlib.nullcontext
        self.optimizer = None
        self._args = None

    def setup_amp(self):
        if self.args.amp and self.args.training and self.args.devices == ["cuda"]:
            # AMP training can lead to small loss values which can undeflow
            # gradient values returning in zero gradients. To solve this
            # problem, PyTorch introduces GradScaler. GradScaler is a stateful
            # structure, that scales the loss values to prevent underflow. Loss
            # values are big at the beginning of training (therefore not
            # requiring scaling), while loss value tends to be small as network
            # starts getting better (requiring scaling). GradScaler manages all
            # of this fine tuning, checking the gradients are turning to inf,
            # discarding such batches.

            # Since we are not running a long iteration, default value of
            # init_scale 65536 is going to turn all gradients to inf. Therefore,
            # we just use a init_scale of 2.0 for benchmarking purpose.

            # Disabling Gradscaler because
            #  1) Benchmark setup runs 2 iterations of fwd-bwd. So, not useful.
            #  2) Current setup shares grad_scaler for eager and dynamo model,
            #  which is bad as Gradscaler has state and can adjust the scaling
            #  factor between eager and dynamo run, making accuracy check
            #  harder.
            # self.grad_scaler = torch.cuda.amp.GradScaler(init_scale=2.0)
            self.autocast = torch.cuda.amp.autocast
        elif self.args.bfloat16 and self.args.devices == ["cpu"]:
            self.autocast = torch.cpu.amp.autocast

    def init_optimizer(self, name, device, params):
        if device == "cuda" and self.args.training and name not in CI_SKIP_OPTIMIZER:
            self.optimizer = torch.optim.SGD(params, lr=0.01)
        else:
            self.optimizer = None

    @property
    def args(self):
        return self._args

    @args.setter
    def args(self, args):
        self._args = args

    @property
    def skip_models(self):
        return set()

    @property
    def skip_models_for_cuda(self):
        return set()

    @property
    def slow_models(self):
        return set()

    @property
    def very_slow_models(self):
        return set()

    @property
    def non_deterministic_models(self):
        return set()

    @property
    def skip_not_suitable_for_training_models(self):
        return set()

    @property
    def failing_torchinductor_models(self):
        return set()

    @property
    def failing_fx2trt_models(self):
        return set()

    @property
    def failing_dynamic_shape_models(self):
        return set()

    @property
    def skip_accuracy_checks_large_models_dashboard(self):
        return set()

    @property
    def skip_accuracy_check_as_eager_non_deterministic(self):
        return set()

    @property
    def get_tolerance_and_cosine_flag(self, is_training, current_device, name):
        raise NotImplementedError()

    @property
    def equal_nan(self):
        equal_nan = True
        if self.args.float32:
            equal_nan = False
        return equal_nan

    def iter_models(self, args):
        for model_name in self.iter_model_names(args):
            for device in args.devices:
                try:
                    yield self.load_model(
                        device,
                        model_name,
                        batch_size=args.batch_size,
                    )
                except NotImplementedError:
                    continue  # bad benchmark implementation

    def validate_model(self, model, example_inputs):
        """
        Runs the eager model with example inputs to ensure that eager passes.
        """
        model = copy.deepcopy(model)
        example_inputs = clone_inputs(example_inputs)
        if self.args.float32:
            model, example_inputs = cast_to_fp32(model, example_inputs)
        elif self.args.float16:
            model, example_inputs = cast_to_fp16(model, example_inputs)
        elif self.args.bfloat16:
            model, example_inputs = cast_to_bf16(model, example_inputs)

        try:
            self.model_iter_fn(model, example_inputs)
        except Exception as e:
            raise NotImplementedError("Eager model failed to run") from e

    def maybe_cast(self, model, example_inputs):
        model = copy.deepcopy(model)
        example_inputs = clone_inputs(example_inputs)
        if self.args.float32:
            model, example_inputs = cast_to_fp32(model, example_inputs)
        elif self.args.float16:
            model, example_inputs = cast_to_fp16(model, example_inputs)
        elif self.args.bfloat16:
            model, example_inputs = cast_to_bf16(model, example_inputs)
        return model, example_inputs

    def decay_batch_exp(self, batch_size, factor=0.5, divisor=2):
        out_batch_size = batch_size * factor
        if out_batch_size > divisor:
            out_batch_size = (out_batch_size + 1) // divisor * divisor
        else:
            out_batch_size = batch_size - 1
        return max(0, int(out_batch_size))

    def batch_size_finder(self, device, model_name, initial_batch_size=1024):
        batch_size = initial_batch_size
        while batch_size >= 1:
            torch.cuda.empty_cache()
            try:
                device, name, model, example_inputs, _ = self.load_model(
                    device,
                    model_name,
                    batch_size,
                )
                self.model_iter_fn(model, example_inputs)
                return batch_size
            except RuntimeError as e:
                error_str = str(e)
                if "channels_last" in error_str:
                    break
            batch_size = self.decay_batch_exp(batch_size)
        return 1

    def run_n_iterations(self, mod, inputs):
        n = self.args.iterations
        for _ in range(n - 1):
            self.model_iter_fn(mod, inputs, collect_outputs=False)
        return self.model_iter_fn(mod, inputs, collect_outputs=True)

    def optimizer_zero_grad(self, mod):
        if self.optimizer is not None:
            self.optimizer.zero_grad(True)
        else:
            mod.zero_grad(True)

    def optimizer_step(self):
        if self.optimizer is not None:
            self.optimizer.step()

    def get_benchmark_indices(self, length):
        start = self._args.partition_id * (length // self._args.total_partitions)
        end = (
            (self._args.partition_id + 1) * (length // self._args.total_partitions)
            if self._args.partition_id < self._args.total_partitions - 1
            else length
        )
        return start, end

    def check_accuracy(
        self, name, model, example_inputs, optimize_ctx, experiment, tag
    ):
        """
        Checks accuracy.
        1) Collect the outputs with fp64 datatype. This is useful for error checking.
        2) Checks if eager itself has variations.
        """
        start_stats = get_dynamo_stats()

        def record_status(accuracy_status, dynamo_start_stats):
            """
            Records the status in the csv file
            """
            if current_name in self.non_deterministic_models:
                if accuracy_status in (
                    "pass",
                    "eager_two_runs_differ",
                    "fail_accuracy",
                ):
                    accuracy_status = "pass"

            headers = ["dev", "name", "batch_size", "accuracy"]
            fields = [current_device, current_name, current_batch_size, accuracy_status]

            if tag is not None:
                headers.insert(3, "tag")
                fields.insert(3, tag)

            dynamo_stats = get_dynamo_stats()
            dynamo_stats.subtract(dynamo_start_stats)
            for k, v in dynamo_stats.items():
                headers.append(k)
                fields.append(v)

            output_csv(output_filename, headers, fields)
            return accuracy_status

        if name in self.skip_accuracy_checks_large_models_dashboard:
            return record_status("pass_due_to_skip", dynamo_start_stats=start_stats)

        def deepcopy_and_maybe_ddp(model):
            model = copy.deepcopy(model)
            if self.args.ddp:
                model = DDP(model, find_unused_parameters=True)
            elif self.args.fsdp:
                model = FSDP(model, use_orig_params=True)
                if torch._inductor.config.triton.cudagraphs:
                    log.warning("Disabling cudagraphs for FSDP compatibility")
                    torch._inductor.config.triton.cudagraphs = False
            return model

        # Collect the fp64 reference outputs to be used later for accuracy checking.
        fp64_outputs = None
        try:
            model_fp64, inputs_fp64 = cast_to_fp64(
                deepcopy_and_maybe_ddp(model),
                clone_inputs(example_inputs),
            )
            self.init_optimizer(name, current_device, model_fp64.parameters())
            fp64_outputs = self.run_n_iterations(model_fp64, inputs_fp64)
        except Exception:
            log.warning(
                "fp64 golden ref were not generated for %s. Setting accuracy check to cosine",
                name,
            )
            self.args.cosine = True
            fp64_outputs = None

        tolerance, cos_similarity = self.get_tolerance_and_cosine_flag(
            self.args.training, current_device, name
        )

        # Cast the model to float16/float32 as necessary
        model, example_inputs = self.maybe_cast(model, example_inputs)
        accuracy_status = "pass"

        with self.pick_grad(name, self.args.training):
            # Get results of native pytorch
            reset_rng_state()
            try:
                model_copy = deepcopy_and_maybe_ddp(model)
                self.init_optimizer(name, current_device, model_copy.parameters())
                correct_result = self.run_n_iterations(
                    model_copy, clone_inputs(example_inputs)
                )
            except Exception as e:
                accuracy_status = (
                    "eager_1st_run_OOM"
                    if isinstance(e, torch.cuda.OutOfMemoryError)
                    else "eager_1st_run_fail"
                )
                return record_status(accuracy_status, dynamo_start_stats=start_stats)

            # Rerun native pytorch
            reset_rng_state()
            try:
                model_copy = deepcopy_and_maybe_ddp(model)
                self.init_optimizer(name, current_device, model_copy.parameters())
                correct_rerun_result = self.run_n_iterations(
                    model_copy, clone_inputs(example_inputs)
                )
            except Exception as e:
                accuracy_status = (
                    "eager_2nd_run_OOM"
                    if isinstance(e, torch.cuda.OutOfMemoryError)
                    else "eager_2nd_run_fail"
                )
                return record_status(accuracy_status, dynamo_start_stats=start_stats)

            # Two eager runs should have exactly same result
            if (
                name not in self.skip_accuracy_check_as_eager_non_deterministic
                and not same(
                    correct_result,
                    correct_rerun_result,
                    fp64_ref=None,
                    cos_similarity=False,
                    tol=0,
                    equal_nan=self.equal_nan,
                )
            ):
                accuracy_status = "eager_two_runs_differ"
                return record_status(accuracy_status, dynamo_start_stats=start_stats)
            correct_rerun_result = None

            # Run with Dynamo
            # Sometime CI fails with random triton compilation failure which will be skipped for now
            # TODO: revisit this after switching to new Triton runtime
            reset_rng_state()
            torch._dynamo.reset()
            try:
                model_copy = deepcopy_and_maybe_ddp(model)
                self.init_optimizer(name, current_device, model_copy.parameters())
                optimized_model_iter_fn = optimize_ctx(self.run_n_iterations)
                new_result = optimized_model_iter_fn(model_copy, example_inputs)
            except Exception as e:
                log.exception(e)
                if (
                    self.args.ci
                    and isinstance(e, BackendCompilerFailed)
                    and (
                        "Internal Triton PTX codegen error" in str(e)
                        or "cubin" in str(e)
                    )
                ):
                    accuracy_status = "pass_due_to_skip"
                    return record_status(
                        accuracy_status, dynamo_start_stats=start_stats
                    )
                else:
                    print(
                        "TorchDynamo optimized model failed to run because of following error"
                    )
                    accuracy_status = (
                        "OOM"
                        if isinstance(e, torch.cuda.OutOfMemoryError)
                        else "fail_to_run"
                    )
                    return record_status(
                        accuracy_status, dynamo_start_stats=start_stats
                    )

            if name in self.skip_accuracy_check_as_eager_non_deterministic:
                return record_status("pass_due_to_skip", dynamo_start_stats=start_stats)

            if not same(
                correct_result,
                new_result,
                fp64_outputs,
                equal_nan=self.equal_nan,
                cos_similarity=cos_similarity,
                tol=tolerance,
            ):
                if self.args.skip_accuracy_check:
                    accuracy_status = "pass_due_to_skip"
                else:
                    accuracy_status = "fail_accuracy"
                return record_status(accuracy_status, dynamo_start_stats=start_stats)

        return record_status(accuracy_status, dynamo_start_stats=start_stats)

    def run_performance_test(
        self, name, model, example_inputs, optimize_ctx, experiment, tag=None
    ):
        if self.args.xla:
            with self.pick_grad(name, self.args.training):
                return experiment(*self.maybe_cast(model, example_inputs))

        def warmup(fn, model, example_inputs, mode, niters=5):
            peak_mem = 0
            start_stats = get_dynamo_stats()
            try:
                if current_device == "cuda":
                    torch.cuda.reset_peak_memory_stats()
                    torch.cuda.empty_cache()
                t0 = time.perf_counter()
                for _ in range(niters):
                    fn(model, example_inputs)
                t1 = time.perf_counter()
                latency = t1 - t0
                if current_device == "cuda":
                    peak_mem = get_peak_memory()
                elif current_device == "cpu":
                    total = psutil.virtual_memory().total
                    percentage = psutil.Process(os.getpid()).memory_percent()
                    peak_mem = percentage * total / 10**9
            except Exception:
                log.exception("Backend %s failed in warmup()", mode)
                return sys.exit(-1)
            dynamo_stats = get_dynamo_stats()
            dynamo_stats.subtract(start_stats)
            return latency, peak_mem, dynamo_stats

        # Cast the model to float16/float32 as necessary
        model, example_inputs = self.maybe_cast(model, example_inputs)
        self.init_optimizer(name, current_device, model.parameters())
        with self.pick_grad(name, self.args.training):
            ok, total = Stats.reset_counters()
            experiment_kwargs = {}
            if tag is not None:
                experiment_kwargs["tag"] = tag
            results = []

            eager_latency, eager_peak_mem, _ = warmup(
                self.model_iter_fn, model, example_inputs, "eager"
            )
            optimized_model_iter_fn = optimize_ctx(self.model_iter_fn)
            dynamo_latency, dynamo_peak_mem, dynamo_stats = warmup(
                optimized_model_iter_fn, model, example_inputs, "dynamo"
            )

            compilation_time = dynamo_latency - eager_latency
            compression_ratio = (
                eager_peak_mem / dynamo_peak_mem if dynamo_peak_mem else 0.0
            )
            if self.args.print_memory:
                print(
                    f"memory: eager: {eager_peak_mem:.2f} GB, "
                    f"dynamo: {dynamo_peak_mem:.2f} GB, "
                    f"ratio: {compression_ratio:.2f}"
                )

            if experiment.func is speedup_experiment:
                experiment_kwargs["compilation_latency"] = compilation_time
                experiment_kwargs["compression_ratio"] = compression_ratio
                experiment_kwargs["eager_peak_mem"] = eager_peak_mem
                experiment_kwargs["dynamo_peak_mem"] = dynamo_peak_mem
                experiment_kwargs["dynamo_stats"] = dynamo_stats

            if experiment.func is coverage_experiment:
                ok, total = Stats.reset_counters()
                results = []
                # run with torch._dynamo few times to populate the cache
                for _ in range(3):
                    optimized_model_iter_fn(model, example_inputs)
                _, frames_second_pass = Stats.reset_counters()  # should be 0
                if frames_second_pass > 0:
                    optimized_model_iter_fn(model, example_inputs)
                    _, frames_third_pass = Stats.reset_counters()  # should be 0
                else:
                    frames_third_pass = 0

                results.append(
                    f"{ok:3}/{total:3} +{frames_third_pass} frames {compilation_time:3.0f}s"
                )

            if not hasattr(model, name):
                model.name = name
            results.append(experiment(model, example_inputs, **experiment_kwargs))
            return " ".join(map(str, results))

    def run_one_model(
        self,
        name,
        model,
        example_inputs,
        optimize_ctx,
        experiment,
        explain=False,
        tag=None,
    ):
        mode = "train" if self.args.training else "eval"
        msg = f"{current_device:4} {mode:5} {current_name:34} "
        if tag:
            msg += f" {tag:26}"
        print(msg, end=" ", flush=True)

        start_stats = get_dynamo_stats()

        if self.args.accuracy:
            status = self.check_accuracy(
                name, model, example_inputs, optimize_ctx, experiment, tag
            )
            print(status)
        elif self.args.performance:
            status = self.run_performance_test(
                name, model, example_inputs, optimize_ctx, experiment, tag
            )
            print(status)
        if self.args.timing:
            from torch._dynamo.utils import op_count, print_time_report
            from torch.utils._stats import simple_call_counter

            print_time_report()
            stats = "STATS: "
            stats = stats + " | ".join(
                itertools.chain(
                    [f"call_* op count: {op_count}"],
                    (f"{key}:{value}" for key, value in simple_call_counter.items()),
                )
            )
            print(stats)
        stats = get_dynamo_stats()
        stats.subtract(start_stats)

        if explain:
            print(
                f"Dynamo produced {stats['unique_graphs']} graphs "
                f"covering {stats['calls_captured']} ops with "
                f"{stats['graph_breaks']} graph breaks ({stats['unique_graph_breaks']} unique)"
            )

        if self.args.stats:
            Stats.print_summary()


def help(fn):
    return fn.__doc__


diff_branch_default = "DIFF-BRANCH-DEFAULT"


def should_diff_branch(args):
    return args.diff_branch != diff_branch_default


def parse_args(args=None):
    parser = argparse.ArgumentParser()
    parser.add_argument(
        "--filter", "-k", action="append", help="filter benchmarks with regexp"
    )
    parser.add_argument(
        "--exclude", "-x", action="append", help="filter benchmarks with regexp"
    )
    parser.add_argument(
        "--exclude-exact", action="append", help="filter benchmarks with exact match"
    )
    parser.add_argument(
        "--total-partitions",
        type=int,
        default=1,
        choices=range(1, 10),
        help="Total number of partitions we want to divide the benchmark suite into",
    )
    parser.add_argument(
        "--partition-id",
        type=int,
        default=0,
        help="ID of the benchmark suite partition to be run. Used to divide CI tasks",
    )
    parser.add_argument(
        "--devices", "--device", "-d", action="append", help="cpu or cuda"
    )
    parser.add_argument("--device-index", help="CUDA device index")
    parser.add_argument(
        "--repeat", "-n", type=int, default=30, help="number of timing runs"
    )
    iterations_per_run_help = """
        Run this may iterations for each time measurement. This is mainly used for
        XLA training. We want to run multiple iterations per measurement so the
        tracing and computation for different iteartions can overlap with each
        other. This makes sure we have an accurate xla baseline.
    """
    parser.add_argument(
        "--iterations-per-run", type=int, default=1, help=iterations_per_run_help
    )
    parser.add_argument(
        "--randomize-input",
        action="store_true",
        help="Whether to randomize the input values. Dimensions will be kept the same.",
    )
    parser.add_argument(
        "--threads",
        "-t",
        type=int,
        help="number of threads to use for eager and inductor",
    )
    parser.add_argument(
        "--nopython", action="store_true", help="Turn graph breaks into errors"
    )
    parser.add_argument(
        "--no-skip",
        action="store_true",
        help="run models that are in the global SKIP list",
    )
    parser.add_argument(
        "--prims-nvfuser", action="store_true", help="user prims + nvfuser backend"
    )
    parser.add_argument(
        "--dump-raw-metrics",
        action="store_true",
        help="dump raw timing metrics from speedup experiment",
    )
    parser.add_argument(
        "--log-operator-inputs",
        action="store_true",
        default=False,
    )
    parser.add_argument(
        "--channels-last",
        action="store_true",
        default=False,
        help="use channels last format",
    )
    parser.add_argument(
        "--batch-size", "--batch_size", type=int, help="batch size for benchmarking"
    )
    parser.add_argument(
        "--iterations", type=int, default=2, help="how many iterations to run"
    )
    parser.add_argument(
        "--batch-size-file", type=str, help="String to load batch size from"
    )
    parser.add_argument("--cosine", action="store_true", help="use cosine similarity")
    parser.add_argument(
        "--cpp-wrapper", action="store_true", help="turn on cpp/cuda wrapper codegen"
    )
    parser.add_argument(
        "--ci", action="store_true", help="Flag to tell that its a CI run"
    )
    parser.add_argument(
        "--dynamic-ci-skips-only",
        action="store_true",
        help=(
            "Run only the models that would have been skipped in CI "
            "if dynamic-shapes, compared to running without dynamic-shapes.  "
            "This is useful for checking if more models are now "
            "successfully passing with dynamic shapes.  "
            "Implies --dynamic-shapes and --ci"
        ),
    )
    parser.add_argument(
        "--dashboard", action="store_true", help="Flag to tell that its a Dashboard run"
    )
    parser.add_argument(
        "--skip-fp64-check", action="store_true", help="skip accuracy check using fp64"
    )
    parser.add_argument(
        "--fast", "-f", action="store_true", help="skip slow benchmarks"
    )
    parser.add_argument(
        "--only",
        help="""Run just one model from torchbench. Or
        specify the path and class name of the model in format like:
        --only=path:<MODEL_FILE_PATH>,class:<CLASS_NAME>

        Due to the fact that dynamo changes current working directory,
        the path should be an absolute path.

        The class should have a method get_example_inputs to return the inputs
        for the model. An example looks like
        ```
        class LinearModel(nn.Module):
            def __init__(self):
                super().__init__()
                self.linear = nn.Linear(10, 10)

            def forward(self, x):
                return self.linear(x)

            def get_example_inputs(self):
                return (torch.randn(2, 10),)
        ```
    """,
    )
    parser.add_argument(
        "--ddp",
        action="store_true",
        help="Wraps model in DDP before running it, and uses dynamo DDPOptmizer (graph breaks) by default.",
    )
    parser.add_argument(
        "--fsdp",
        action="store_true",
        help="""Wraps model in FSDP before running it. Disables cudagraphs by default.
        Doesn't recursively wrap, mainly useful for checking dynamo UnspecNNModule compatibility
    """,
    )
    parser.add_argument(
        "--no-optimize-ddp",
        action="store_true",
        help="Disables dynamo DDPOptimizer (graph breaks). (Applies only when using --ddp benchmark mode).",
    )
    parser.add_argument(
        "--distributed-master-port",
        default="6789",
        help="Port to bind for for torch.distributed.  Use the default unless it's conflicting with another user",
    )
    parser.add_argument(
        "--dynamic-shapes",
        action="store_true",
        help="Runs a dynamic shapes version of the benchmark, if available.",
    )
    parser.add_argument(
        "--dynamic-batch-only",
        action="store_true",
        help="Only assume batch dimension is dynamic.  Implies --dynamic-shapes",
    )
    parser.add_argument(
        "--specialize-int", action="store_true", help="Run with specialize_int=True."
    )
    parser.add_argument(
        "--use-eval-mode",
        action="store_true",
        help="sets model.eval() to reduce randomness",
    )
    parser.add_argument(
        "--skip-accuracy-check",
        action="store_true",
        help="keeps running even when accuracy fails",
    )
    parser.add_argument(
        "--generate-aot-autograd-stats",
        action="store_true",
        help="Generates AOT Autograd stats like how mnay graphs are sent to AOT",
    )
    parser.add_argument(
        "--inductor-settings",
        action="store_true",
        help="Use same settings as --inductor for baseline comparisons",
    )
    parser.add_argument(
        "--suppress-errors",
        action="store_true",
        help="Suppress errors instead of raising them",
    )
    parser.add_argument(
        "--output",
        help="Overrides the output filename",
    )
    parser.add_argument(
        "--output-directory",
        help="Overrides the directory to place output files.",
    )
    parser.add_argument(
        "--baseline",
        help="Compare with a prior --output",
    )
    parser.add_argument(
        "--part",
        default=None,
        help="Specify the part of the model to run.",
    )
    parser.add_argument(
        "--export-profiler-trace",
        action="store_true",
        help="exports trace of kineto profiler",
    )
    parser.add_argument(
        "--profiler-trace-name",
        "--profiler_trace_name",
        help="Overwrites exported trace name",
    )
    parser.add_argument(
        "--diff-branch",
        default=diff_branch_default,
        help="delta current branch against given branch.",
    )
    parser.add_argument(
        "--tag", default=None, help="Specify a tag to be included in csv files."
    )
    parser.add_argument(
        "--explain",
        action="store_true",
        help="print some graph/op statistics during the run, similar to .explain()",
    )
    parser.add_argument(
        "--stats",
        action="store_true",
        help="print graph counter stats",
    )
    parser.add_argument(
        "--print-memory",
        action="store_true",
        help="print extra memory statistics",
    )
    parser.add_argument(
        "--cold-start-latency",
        "--cold_start_latency",
        action="store_true",
        help="Use a fresh triton cachedir when running each model, to force cold-start compile.",
    )
    parser.add_argument(
        "--disable-cudagraphs",
        action="store_true",
        help="Disables cudagraphs for Inductor",
    )
    parser.add_argument(
        "--disable-split-reductions",
        action="store_true",
        help="Disables split reductions for Inductor",
    )
    parser.add_argument(
        "--disable-persistent-reductions",
        action="store_true",
        help="Disables split reductions for Inductor",
    )
    parser.add_argument(
        "--disable-divisible-by-16",
        action="store_true",
        help="Disables divisible by 16 hint to Triton for Inductor",
    )
    parser.add_argument(
        "--inductor-compile-mode",
        default=None,
        help="torch.compile mode argument for inductor runs.",
    )
    parser.add_argument(
        "--print-graph-breaks",
        action="store_true",
        help="Show a warning whenever graph break",
    )
    parser.add_argument(
        "--trace-on-xla",
        action="store_true",
        help="Whether to trace the model on XLA or on eager device",
    )
    parser.add_argument(
        "--xla-tolerance",
        type=float,
        default=1e-2,
        help="XLA needs a loose tolerance to pass the correctness check",
    )
    parser.add_argument(
        "--collect-outputs",
        action="store_true",
        help="""Whether to collect outputs for training. Set this to true if we
        want to verify the numerical correctness of graidents. But that may
        cause time measurement not accurate""",
    )
    parser.add_argument("--timing", action="store_true", help="Emits phase timing")

    parser.add_argument(
        "--progress",
        action="store_true",
        help="Print n/k models message between each model run.",
    )

    parser.add_argument(
        "--timeout",
        type=int,
        default=1800,
        help="timeout (second) for benchmarking.",
    )

    parser.add_argument(
        "--per_process_memory_fraction",
        type=float,
        default=1,
        help="Set per-process GPU memory fraction (limit) for reducing usable size and reproducing OOMs",
    )
    group_fuser = parser.add_mutually_exclusive_group()
    # --nvfuser is now the default, keep the option to not break scripts
    group_fuser.add_argument("--nvfuser", action="store_true", help=argparse.SUPPRESS)
    group_fuser.add_argument("--nnc", action="store_true", help="enable NNC for GPUs")

    group_prec = parser.add_mutually_exclusive_group()
    group_prec.add_argument("--float16", action="store_true", help="cast model to fp16")
    group_prec.add_argument(
        "--bfloat16", action="store_true", help="cast model to bf16"
    )
    group_prec.add_argument("--float32", action="store_true", help="cast model to fp32")
    group_prec.add_argument(
        "--amp", action="store_true", help="use automatic mixed precision"
    )

    group_printout = parser.add_mutually_exclusive_group()
    group_printout.add_argument(
        "--verbose", "-v", action="store_true", help="enable verbose debug printouts"
    )
    group_printout.add_argument(
        "--quiet", "-q", action="store_true", help="suppress debug printouts"
    )

    group = parser.add_mutually_exclusive_group()
    group.add_argument(
        "--coverage", action="store_true", help="(default) " + help(coverage_experiment)
    )
    group.add_argument(
        "--overhead", action="store_true", help=help(overhead_experiment)
    )
    group.add_argument(
        "--speedup-dynamo-ts",
        action="store_true",
        help="TorchDynamo frontend with torchscript backend",
    )
    group.add_argument(
        "--speedup-fx2trt", action="store_true", help=help(speedup_experiment_fx2trt)
    )
    group.add_argument(
        "--speedup-fx2trt-fp16",
        action="store_true",
        help=help(speedup_experiment_fx2trt),
    )
    group.add_argument(
        "--print-fx",
        action="store_true",
        help="Print fx traces captured from model",
    )
    group.add_argument(
        "--print-aten-ops",
        action="store_true",
        help="Print traces of aten ops captured by AOT autograd",
    )
    group.add_argument(
        "--inductor",
        action="store_true",
        help="Measure speedup with TorchInductor",
    )
    group.add_argument(
        "--xla", action="store_true", help="Compare TorchXLA to eager PyTorch"
    )
    group.add_argument(
        "--backend",
        choices=torch._dynamo.list_backends(exclude_tags=None),
        help="measure speedup with a given backend",
    )
    group.add_argument("--nothing", action="store_true", help=help(null_experiment))
    group.add_argument(
        "--log-conv-args",
        action="store_true",
        help="Dump convolution input/weight/bias's shape/stride/dtype and other options to json",
    )
    group.add_argument(
        "--recompile-profiler",
        "--recompile_profiler",
        action="store_true",
        help="Run the dynamo recompilation profiler on each model.",
    )
    group.add_argument(
        "--find-batch-sizes",
        action="store_true",
        help="finds the largest batch size that could fit on GPUs",
    )

    mode_group = parser.add_mutually_exclusive_group(required=True)
    mode_group.add_argument(
        "--accuracy",
        action="store_true",
        help="Checks accuracy with small batch size and eval mode",
    )
    mode_group.add_argument(
        "--performance", action="store_true", help="Measures performance speedup"
    )

    run_mode_group = parser.add_mutually_exclusive_group(required=True)
    run_mode_group.add_argument(
        "--training",
        action="store_true",
        help="Performs training",
    )
    run_mode_group.add_argument(
        "--inference", action="store_true", help="Performs inference"
    )
    return parser.parse_args(args)


def main(runner, original_dir=None):
    if original_dir:
        os.chdir(original_dir)
    args = parse_args()
    if args.baseline:
        args.baseline = os.path.abspath(args.baseline)

    if should_diff_branch(args):
        import git

        # We do this here so we error out earlier if there's an issue
        repo = git.Repo()
        if repo.is_dirty():
            raise RuntimeError(
                "--diff-branch called on dirty branch. Commit, stash, or reset."
            )
        main_branch = repo.active_branch.name
        if main_branch == args.diff_branch:
            raise RuntimeError(
                f"--diff-branch: current branch is same as {args.diff_branch} branch, what are you diffing?"
            )

    with maybe_init_distributed(
        (args.ddp or args.fsdp) and args.only, port=args.distributed_master_port
    ):
        return maybe_fresh_cache(
            run, (args.cold_start_latency and args.only) or args.ci
        )(runner, args, original_dir)


def run(runner, args, original_dir=None):
    # Pass the parsed args object to benchmark runner object
    runner.args = args

    args.filter = args.filter or [r"."]
    args.exclude = args.exclude or [r"^$"]
    args.exclude_exact = args.exclude_exact or []

    if args.inductor:
        assert args.backend is None
        args.backend = "inductor"
    if args.dynamic_ci_skips_only:
        args.dynamic_shapes = True
        args.ci = True
    if args.dynamic_batch_only:
        args.dynamic_shapes = True
        torch._dynamo.config.assume_static_by_default = True
    if args.dynamic_shapes:
        torch._dynamo.config.dynamic_shapes = True
        if not args.dynamic_batch_only:
            torch._dynamo.config.assume_static_by_default = False
    if args.specialize_int:
        torch._dynamo.config.specialize_int = True
    if args.ci:
        if args.accuracy:
            # Run fewer iterations when checking accuracy
            args.repeat = 2
        if args.dynamic_ci_skips_only:
            # Test only the incremental set of jobs whose skipped was
            # caused solely by turning on dynamic shapes
            assert args.dynamic_shapes
            ci = functools.partial(CI, args.backend, training=args.training)
            args.filter = list(
                set(CI_SKIP[ci(dynamic=True)]) - set(CI_SKIP[ci(dynamic=False)])
            )
        else:
            ci = functools.partial(
                CI, args.backend, training=args.training, dynamic=args.dynamic_shapes
            )
            for device in args.devices:
                args.exclude_exact.extend(CI_SKIP[ci(device=device)])
    if args.ddp:
        # TODO: we could also hook DDP bench up to --speedup bench, _not_ for mgpu e2e perf,
        # but just to measure impact on singlenode of performing graph-breaks.
        # Left it as a follow up to keep this PR isolated.
        assert (
            args.accuracy
        ), "DDP benchmark is currently only hooked up to --accuracy bench"
        assert args.training, "DDP benchmark requires --training mode"
        if args.no_optimize_ddp:
            torch._dynamo.config.optimize_ddp = False
        else:
            # TODO(whc) after enabling DDPOptimizer by default this could be removed or assert
            torch._dynamo.config.optimize_ddp = True
        if args.only == "dlrm":
            log.error(
                "DLRM+DDP is unsupported as it requires sharding the embedding layer separately from DDP"
            )
            return sys.exit(-1)
    if args.accuracy:
        # Use small batch size. We use >1 batch size to ensure we test
        # batch_norm type of operators that work on batch dims.
        # TODO - Go through the failures for batch size = 2
        if args.batch_size is None:
            if runner.suite_name == "huggingface":
                args.batch_size = 1
            elif runner.suite_name == "torchbench":
                args.batch_size = 4
            else:
                # Larger batch size of TIMM models to have stable batch_norm
                assert runner.suite_name == "timm_models"
                args.batch_size = 8

        # Remove sources of randomness
        if runner.suite_name != "timm_models":
            # TODO - Using train mode for timm_models. Move to train mode for HF and Torchbench as well.
            args.use_eval_mode = True
        inductor_config.fallback_random = True
        if args.only is not None and args.only not in {
            "alexnet",
            "Background_Matting",
            "pytorch_CycleGAN_and_pix2pix",
            "pytorch_unet",
            "Super_SloMo",
            "vgg16",
            "vision_maskrcnn",
        }:
            # some of the models do not support use_deterministic_algorithms
            torch.use_deterministic_algorithms(True)
        os.environ["CUBLAS_WORKSPACE_CONFIG"] = ":4096:8"
        torch.backends.cudnn.deterministic = True
        torch.backends.cudnn.allow_tf32 = False
        torch.backends.cudnn.benchmark = False
        torch.backends.cuda.matmul.allow_tf32 = False

        # Remove randomeness when torch manual seed is called
        patch_torch_manual_seed()

        # Some models e.g. yolov3 assert batch size on n_gpus
        if "CUDA_VISIBLE_DEVICES" not in os.environ:
            args.device_index = "0"

        # Stricter check to disable fallbacks
        args.suppress_errors = False

    if args.device_index is not None:
        os.environ["CUDA_VISIBLE_DEVICES"] = args.device_index

    elif args.performance:
        # Ensure that we test on real scenarios
        args.use_eval_mode = False

    if args.partition_id > args.total_partitions or args.partition_id < 0:
        print("Invalid partition id")
        return sys.exit(-1)

    if not args.devices:
        if torch.cuda.is_available():
            args.devices = ["cuda"]
        else:
            log.warning("torch.cuda.is_available() == False, using CPU")
            args.devices = ["cpu"]

    if args.devices != ["cpu"] and torch.cuda.is_available():
        global synchronize
        synchronize = torch.cuda.synchronize

    if (
        args.devices == ["cuda"]
        and torch.cuda.get_device_properties(0).total_memory < 25 * 2**30
    ):
        # OOM errors on an RTX 3090 with 24gb RAM
        runner.skip_models.update(
            {
                # torchbench
                "hf_Longformer",
                "timm_nfnet",
                "timm_efficientdet",
            }
        )
        if args.training:
            runner.skip_models.add("hf_T5")

    if torch._dynamo.config.dynamic_shapes:
        # TODO(jansel): fix bugs in these
        runner.skip_models.update(runner.failing_dynamic_shape_models)

    if args.nnc:
        torch._C._jit_override_can_fuse_on_cpu(True)
        torch._C._jit_override_can_fuse_on_gpu(True)
        torch._C._jit_set_texpr_fuser_enabled(True)
        torch._C._jit_set_nvfuser_enabled(False)

    if args.threads:
        torch.set_num_threads(args.threads)

    if args.verbose:
        torch._logging.set_logs(dynamo=logging.DEBUG)

    if args.print_graph_breaks:
        torch._dynamo.config.print_graph_breaks = True

    if args.quiet:
        torch._logging.set_logs(dynamo=logging.ERROR)

    torch._dynamo.config.suppress_errors = args.suppress_errors

    if args.training:
        runner.model_iter_fn = runner.forward_and_backward_pass
        runner.skip_models.update(runner.skip_not_suitable_for_training_models)
    else:
        runner.model_iter_fn = runner.forward_pass

    if args.fast:
        runner.skip_models.update(runner.slow_models)

    if args.devices == ["cpu"]:
        runner.skip_models.update(runner.very_slow_models)
    elif args.devices == ["cuda"]:
        runner.skip_models.update(runner.skip_models_for_cuda)

    if args.inductor or args.inductor_settings:
        runner.skip_models.update(runner.failing_torchinductor_models)
        if args.float16:
            # TODO(jansel): check if correctness issue is real
            runner.skip_models.add("yolov3")

    if args.float16:
        # these give `INCORRECT - Variation in Eager runs itself` sometimes
        runner.non_deterministic_models.update(
            {
                "demucs",
                "pyhpc_equation_of_state",
                "timm_efficientdet",
                "pyhpc_isoneutral_mixing",
                "pyhpc_turbulent_kinetic_energy",
                "shufflenet_v2_x1_0",
            }
        )

    if args.no_skip:
        runner.skip_models.clear()

    experiment = null_experiment
    global current_name, current_device, current_batch_size, output_filename, optimize_ctx
    optimize_ctx = contextlib.nullcontext()

    if args.overhead:
        optimize_ctx = torch._dynamo.optimize(dummy_fx_compile, nopython=args.nopython)
        experiment = speedup_experiment
        output_filename = "overheads.csv"
    elif args.inductor:
        inductor_config.debug = args.verbose
        if (
            args.ci
            and args.accuracy
            and args.training
            and args.only in {"dla102", "gernet_l"}
        ):
            # Log generated code for flaky tests, to check if there is any codegen difference
            inductor_config.debug = True

        if args.threads:
            inductor_config.cpp.threads = args.threads

        optimize_ctx = functools.partial(
            torch.compile,
            backend="inductor",
            fullgraph=args.nopython,
            mode=args.inductor_compile_mode,
        )
        experiment = speedup_experiment
        output_filename = "inductor.csv"
    elif args.xla:
        (dev,) = args.devices
        os.environ["PJRT_DEVICE"] = {"cuda": "GPU", "cpu": "CPU"}[dev]
        torch._dynamo.mark_dynamic = MagicMock()
        experiment = xla
        output_filename = "xla.csv"
    elif args.speedup_dynamo_ts:
        optimize_ctx = torch._dynamo.optimize("ts", nopython=args.nopython)
        experiment = speedup_experiment
        output_filename = "speedup_dynamo_ts.csv"
    elif args.prims_nvfuser:
        optimize_ctx = torch._dynamo.optimize("prims_nvfuser", nopython=args.nopython)
        experiment = speedup_experiment
        backend_str = "prims_nvfuser"
        output_filename = f"accuracy_aot_{backend_str}.csv"
    elif args.print_fx:
        optimize_ctx = torch._dynamo.optimize(
            print_fx,
            nopython=args.nopython,
        )
    elif args.print_aten_ops:
        optimize_ctx = torch._dynamo.optimize(
            print_aten_ops,
            nopython=args.nopython,
        )
    elif args.nothing:
        optimize_ctx = nothing
        experiment = speedup_experiment
        output_filename = "nothing.csv"
    elif args.backend:
        optimize_ctx = torch._dynamo.optimize(args.backend, nopython=args.nopython)
        experiment = speedup_experiment
        if args.accuracy:
            output_filename = f"accuracy_{args.backend}.csv"
        else:
            output_filename = f"speedup_{args.backend}.csv"
    elif args.recompile_profiler:
        output_filename = "recompile_profiler_log.csv"
        experiment = recompile_profiler_experiment
    else:
        optimize_ctx = torch._dynamo.optimize(
            fx_insert_profiling, nopython=args.nopython
        )
        experiment = coverage_experiment
        output_filename = "coverage.csv"

    if args.inductor or args.backend == "inductor":
        inductor_config.triton.cudagraphs = not args.disable_cudagraphs
        inductor_config.triton.persistent_reductions = (
            not args.disable_persistent_reductions
        )
        inductor_config.split_reductions = not args.disable_split_reductions
        inductor_config.triton.divisible_by_16 = not args.disable_divisible_by_16
        inductor_config.cpp_wrapper = args.cpp_wrapper

    runner.setup_amp()

    if args.output:
        output_filename = args.output

    if output_filename:
        if args.output_directory:
            output_filename = os.path.join(args.output_directory, output_filename)
        else:
            output_filename = os.path.join(
                torch._dynamo.config.base_dir, output_filename
            )

    if args.find_batch_sizes and args.only:
        for device in args.devices:
            batch_size = runner.batch_size_finder(device, args.only)
            print(args.only, batch_size)
            output_csv(output_filename, [], [args.only, batch_size])
        return

    if args.export_profiler_trace:
        if args.profiler_trace_name is None:
            if args.backend:
                args.profiler_trace_name = args.backend
            elif args.inductor:
                args.profiler_trace_name = "inductor"
            else:
                args.profiler_trace_name = "profile"
        else:
            args.profiler_trace_name = args.profiler_trace_name

    experiment = functools.partial(experiment, args, runner.model_iter_fn)

    if args.only and should_diff_branch(args):
        import git

        repo = git.Repo()
        main_branch = repo.active_branch.name
        try:
            # Adding diff-branch again to the args will override previous value
            call_args = (
                [sys.executable] + sys.argv + [f"--diff-branch={diff_branch_default}"]
            )
            # Run for main branch
            subprocess.check_call(call_args + [f"--tag={main_branch}"])
            # Run for comparison branch
            repo.git.checkout(args.diff_branch)
            subprocess.check_call(call_args + [f"--tag={args.diff_branch}"])
        finally:
            # Go back to main branch
            repo.git.checkout(main_branch)
    elif args.only:
        model_name = args.only
        for device in args.devices:
            batch_size = args.batch_size
            if args.batch_size_file:
                batch_size = read_batch_size_from_file(
                    args, args.batch_size_file, model_name
                )
            if model_specified_by_path(args.only):
                model, example_inputs = load_model_from_path(args.only)
                name = model.__class__.__name__
                model = model.to(device=device)
                example_inputs = tree_map_only(
                    torch.Tensor, lambda x: x.to(device=device), example_inputs
                )
            else:
                try:
                    if args.part:
                        (
                            device,
                            name,
                            model,
                            example_inputs,
                            batch_size,
                        ) = runner.load_model(
                            device, model_name, batch_size=batch_size, part=args.part
                        )
                    else:
                        (
                            device,
                            name,
                            model,
                            example_inputs,
                            batch_size,
                        ) = runner.load_model(device, model_name, batch_size=batch_size)
                except NotImplementedError as e:
                    print(e)
                    import traceback

                    print(traceback.format_exc())
                    logging.warning("%s failed to load", args.only)
                    continue  # bad benchmark implementation

            if args.trace_on_xla:
                xla_dev = xm.xla_device()
                model = model.to(device=xla_dev)
                example_inputs = tree_map_only(
                    torch.Tensor, lambda x: x.to(device=xla_dev), example_inputs
                )

            current_name = name
            current_device = device
            current_batch_size = batch_size
            set_model_name(name)

            if args.float32:
                model, example_inputs = cast_to_fp32(model, example_inputs)
            elif args.float16:
                model, example_inputs = cast_to_fp16(model, example_inputs)
            elif args.bfloat16:
                model, example_inputs = cast_to_bf16(model, example_inputs)

            # Look for stuff that looks like batch size, and mark it dynamic.
            # Better integration would integrate directly with benchmark suite
            # but cannot conveniently do this
            # NB: This must be done late enough so that we don't do more
            # conversions on the inputs
            # NB: Assumes only the first batch-y like dimension is the batch
            marked = False

            def detect_and_mark_batch(t):
                nonlocal marked
                for i, s in enumerate(t.size()):
                    if s == batch_size:
                        torch._dynamo.mark_dynamic(t, i)
                        marked = True
                        break

            if args.dynamic_batch_only and batch_size > 1:
                tree_map_only(torch.Tensor, detect_and_mark_batch, example_inputs)
                assert marked, f"nothing in example_inputs had a dim with {batch_size}"

            if args.log_operator_inputs:
                log_operator_inputs(
                    model, example_inputs, runner.model_iter_fn, name, args
                )
                continue

            if args.per_process_memory_fraction != 1:
                torch.cuda.set_per_process_memory_fraction(
                    args.per_process_memory_fraction
                )

            runner.run_one_model(
                name,
                model,
                example_inputs,
                optimize_ctx,
                experiment,
                explain=args.explain,
                tag=args.tag,
            )
        if args.generate_aot_autograd_stats:
            stats_file = output_filename.split(".csv")[0] + "_stats.csv"
            output_csv(
                stats_file,
                ("dev", "name", "batch_size", "total_aot_graphs", "ok_aot_graphs"),
                [
                    current_device,
                    current_name,
                    current_batch_size,
                    *Stats.aot_summary(),
                ],
            )
    else:
        if output_filename and os.path.exists(output_filename):
            os.unlink(output_filename)
        if original_dir:
            os.chdir(original_dir)
        model_names = list(runner.iter_model_names(args))
        nmodels = len(model_names)
        for i, name in enumerate(model_names):
            current_name = name
            placeholder_batch_size = 0
            if args.progress:
                print(f"Running model {i+1}/{nmodels}", flush=True)

            def write_csv(status):
                for device in args.devices:
                    output_csv(
                        output_filename,
                        ["dev", "name", "batch_size", "accuracy"],
                        [device, name, placeholder_batch_size, status],
                    )

            try:
                timeout = args.timeout
                if should_diff_branch(args):
                    timeout *= 2
                subprocess.check_call(
                    [sys.executable] + sys.argv + [f"--only={name}"], timeout=timeout
                )
            except subprocess.TimeoutExpired:
                print("TIMEOUT", file=sys.stderr)
                write_csv("timeout")
            except subprocess.SubprocessError:
                print("ERROR", file=sys.stderr)
                write_csv("infra_error")
        print_summary(output_filename)


def log_operator_inputs(model, example_inputs, model_iter_fn, name, args):
    mode = "training" if args.training else "eval"
    output = os.path.join(os.path.dirname(args.output), f"{name}_{mode}.txt")

    # TODO - add option for coalescing inputs over multiple runs
    if os.path.exists(output):
        print(f"Skipping {name}, {output} already exists")
        return

    print(f"Running {name}")

    operator_mode = OperatorInputsMode()
    fake_tensor_mode = FakeTensorMode()

    with torch._subclasses.fake_tensor.FakeCopyMode(fake_tensor_mode):
        model_fake = copy.deepcopy(model)
        example_inputs_fake = copy.deepcopy(example_inputs)
    try:
        with fake_tensor_mode, operator_mode:
            model_iter_fn(model_fake, example_inputs_fake, collect_outputs=False)
    except Exception as e:
        print(f"{name} failed to run with fake tensors, trying real. Exception: {e}")
        operator_mode = OperatorInputsMode()
        try:
            with operator_mode:
                model_iter_fn(model, example_inputs, collect_outputs=False)
        except Exception as e2:
            print(f"{name} failed to run with real. Exception: {e2}")
            raise

    print(f"Writing output to {output}")
    operator_mode.log_to_file(output)


if __name__ == "__main__":
    raise RuntimeError(
        f"You shouldn't run {sys.argv[0]} directly, instead try timm_model.py, torchbench.py or hugginface.py"
    )<|MERGE_RESOLUTION|>--- conflicted
+++ resolved
@@ -1,7 +1,6 @@
 #!/usr/bin/env python3
 import argparse
 import collections
-import contextlib
 import copy
 import csv
 import functools
@@ -339,8 +338,6 @@
         writer = csv.writer(fd, lineterminator="\n")
         for line in lines:
             writer.writerow(line + ["0"] * (len(headers) - len(line)))
-<<<<<<< HEAD
-=======
 
 
 class NullContext:
@@ -349,7 +346,6 @@
 
     def __exit__(self, exc_type, exc_val, exc_tb):
         pass
->>>>>>> 9f3c6b1b
 
 
 def nothing(f):
@@ -1048,7 +1044,7 @@
 
 def maybe_fresh_cache(fn, is_cold_start):
     def inner(*args, **kwargs):
-        cache_minder = contextlib.nullcontext()
+        cache_minder = NullContext()
         if is_cold_start:
             cache_entries = {}
             cache_minder = fresh_inductor_cache(cache_entries)
@@ -1095,7 +1091,7 @@
     def __init__(self):
         self.model_iter_fn = None
         self.grad_scaler = DummyGradScaler()
-        self.autocast = contextlib.nullcontext
+        self.autocast = NullContext
         self.optimizer = None
         self._args = None
 
@@ -2291,7 +2287,7 @@
 
     experiment = null_experiment
     global current_name, current_device, current_batch_size, output_filename, optimize_ctx
-    optimize_ctx = contextlib.nullcontext()
+    optimize_ctx = NullContext()
 
     if args.overhead:
         optimize_ctx = torch._dynamo.optimize(dummy_fx_compile, nopython=args.nopython)
