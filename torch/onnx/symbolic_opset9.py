--- conflicted
+++ resolved
@@ -2604,11 +2604,7 @@
     return sym_help._reducesum_helper(g, mul, axes_i=[dim], keepdims_i=0)
 
 
-<<<<<<< HEAD
-@parse_args('v', 'is', 'i', 'i')
-=======
 @parse_args("v", "is", "i", "i")
->>>>>>> 1fc3576d
 def _var_mean(g, input, dim, correction, keepdim):
     if dim is None:
         mean = g.op("ReduceMean", input, keepdims_i=0)
@@ -2629,11 +2625,7 @@
     if correction is None:
         correction = 1
     if correction != 0:
-<<<<<<< HEAD
-        num_elements = g.op("Cast", num_elements, to_i=sym_help.cast_pytorch_to_onnx['Float'])
-=======
         num_elements = g.op("Cast", num_elements, to_i=sym_help.cast_pytorch_to_onnx["Float"])
->>>>>>> 1fc3576d
         one = g.op("Constant", value_t=torch.tensor(correction, dtype=torch.float))
         mul = g.op("Mul", var, num_elements)
         var = g.op("Div", mul, g.op("Sub", num_elements, one))
