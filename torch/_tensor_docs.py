"""Adds docstrings to Tensor functions"""

import torch._C
from torch._C import _add_docstr as add_docstr
from ._torch_docs import parse_kwargs, reproducibility_notes


def add_docstr_all(method, docstr):
    add_docstr(getattr(torch._C._TensorBase, method), docstr)


common_args = parse_kwargs(
    """
    memory_format (:class:`torch.memory_format`, optional): the desired memory format of
        returned Tensor. Default: ``torch.preserve_format``.
"""
)

new_common_args = parse_kwargs(
    """
    size (int...): a list, tuple, or :class:`torch.Size` of integers defining the
        shape of the output tensor.
    dtype (:class:`torch.dtype`, optional): the desired type of returned tensor.
        Default: if None, same :class:`torch.dtype` as this tensor.
    device (:class:`torch.device`, optional): the desired device of returned tensor.
        Default: if None, same :class:`torch.device` as this tensor.
    requires_grad (bool, optional): If autograd should record operations on the
        returned tensor. Default: ``False``.
    pin_memory (bool, optional): If set, returned tensor would be allocated in
        the pinned memory. Works only for CPU tensors. Default: ``False``.
    layout (:class:`torch.layout`, optional): the desired layout of returned Tensor.
        Default: ``torch.strided``.
"""
)

add_docstr_all(
    "new_tensor",
    """
new_tensor(data, *, dtype=None, device=None, requires_grad=False, layout=torch.strided, \
pin_memory=False) -> Tensor
"""
    + r"""

Returns a new Tensor with :attr:`data` as the tensor data.
By default, the returned Tensor has the same :class:`torch.dtype` and
:class:`torch.device` as this tensor.

.. warning::

    :func:`new_tensor` always copies :attr:`data`. If you have a Tensor
    ``data`` and want to avoid a copy, use :func:`torch.Tensor.requires_grad_`
    or :func:`torch.Tensor.detach`.
    If you have a numpy array and want to avoid a copy, use
    :func:`torch.from_numpy`.

.. warning::

    When data is a tensor `x`, :func:`new_tensor()` reads out 'the data' from whatever it is passed,
    and constructs a leaf variable. Therefore ``tensor.new_tensor(x)`` is equivalent to ``x.clone().detach()``
    and ``tensor.new_tensor(x, requires_grad=True)`` is equivalent to ``x.clone().detach().requires_grad_(True)``.
    The equivalents using ``clone()`` and ``detach()`` are recommended.

Args:
    data (array_like): The returned Tensor copies :attr:`data`.

Keyword args:
    {dtype}
    {device}
    {requires_grad}
    {layout}
    {pin_memory}

Example::

    >>> tensor = torch.ones((2,), dtype=torch.int8)
    >>> data = [[0, 1], [2, 3]]
    >>> tensor.new_tensor(data)
    tensor([[ 0,  1],
            [ 2,  3]], dtype=torch.int8)

""".format(
        **new_common_args
    ),
)

add_docstr_all(
    "new_full",
    """
new_full(size, fill_value, *, dtype=None, device=None, requires_grad=False, layout=torch.strided, \
pin_memory=False) -> Tensor
"""
    + r"""

Returns a Tensor of size :attr:`size` filled with :attr:`fill_value`.
By default, the returned Tensor has the same :class:`torch.dtype` and
:class:`torch.device` as this tensor.

Args:
    fill_value (scalar): the number to fill the output tensor with.

Keyword args:
    {dtype}
    {device}
    {requires_grad}
    {layout}
    {pin_memory}

Example::

    >>> tensor = torch.ones((2,), dtype=torch.float64)
    >>> tensor.new_full((3, 4), 3.141592)
    tensor([[ 3.1416,  3.1416,  3.1416,  3.1416],
            [ 3.1416,  3.1416,  3.1416,  3.1416],
            [ 3.1416,  3.1416,  3.1416,  3.1416]], dtype=torch.float64)

""".format(
        **new_common_args
    ),
)

add_docstr_all(
    "new_empty",
    """
new_empty(size, *, dtype=None, device=None, requires_grad=False, layout=torch.strided, \
pin_memory=False) -> Tensor
"""
    + r"""

Returns a Tensor of size :attr:`size` filled with uninitialized data.
By default, the returned Tensor has the same :class:`torch.dtype` and
:class:`torch.device` as this tensor.

Args:
    size (int...): a list, tuple, or :class:`torch.Size` of integers defining the
        shape of the output tensor.

Keyword args:
    {dtype}
    {device}
    {requires_grad}
    {layout}
    {pin_memory}

Example::

    >>> tensor = torch.ones(())
    >>> tensor.new_empty((2, 3))
    tensor([[ 5.8182e-18,  4.5765e-41, -1.0545e+30],
            [ 3.0949e-41,  4.4842e-44,  0.0000e+00]])

""".format(
        **new_common_args
    ),
)

add_docstr_all(
    "new_empty_strided",
    """
new_empty_strided(size, stride, dtype=None, device=None, requires_grad=False, layout=torch.strided, \
pin_memory=False) -> Tensor
"""
    + r"""

Returns a Tensor of size :attr:`size` and strides :attr:`stride` filled with
uninitialized data. By default, the returned Tensor has the same
:class:`torch.dtype` and :class:`torch.device` as this tensor.

Args:
    size (int...): a list, tuple, or :class:`torch.Size` of integers defining the
        shape of the output tensor.

Keyword args:
    {dtype}
    {device}
    {requires_grad}
    {layout}
    {pin_memory}

Example::

    >>> tensor = torch.ones(())
    >>> tensor.new_empty_strided((2, 3), (3, 1))
    tensor([[ 5.8182e-18,  4.5765e-41, -1.0545e+30],
            [ 3.0949e-41,  4.4842e-44,  0.0000e+00]])

""".format(
        **new_common_args
    ),
)

add_docstr_all(
    "new_ones",
    """
new_ones(size, *, dtype=None, device=None, requires_grad=False, layout=torch.strided, \
pin_memory=False) -> Tensor
"""
    + r"""

Returns a Tensor of size :attr:`size` filled with ``1``.
By default, the returned Tensor has the same :class:`torch.dtype` and
:class:`torch.device` as this tensor.

Args:
    size (int...): a list, tuple, or :class:`torch.Size` of integers defining the
        shape of the output tensor.

Keyword args:
    {dtype}
    {device}
    {requires_grad}
    {layout}
    {pin_memory}

Example::

    >>> tensor = torch.tensor((), dtype=torch.int32)
    >>> tensor.new_ones((2, 3))
    tensor([[ 1,  1,  1],
            [ 1,  1,  1]], dtype=torch.int32)

""".format(
        **new_common_args
    ),
)

add_docstr_all(
    "new_zeros",
    """
new_zeros(size, *, dtype=None, device=None, requires_grad=False, layout=torch.strided, \
pin_memory=False) -> Tensor
"""
    + r"""

Returns a Tensor of size :attr:`size` filled with ``0``.
By default, the returned Tensor has the same :class:`torch.dtype` and
:class:`torch.device` as this tensor.

Args:
    size (int...): a list, tuple, or :class:`torch.Size` of integers defining the
        shape of the output tensor.

Keyword args:
    {dtype}
    {device}
    {requires_grad}
    {layout}
    {pin_memory}

Example::

    >>> tensor = torch.tensor((), dtype=torch.float64)
    >>> tensor.new_zeros((2, 3))
    tensor([[ 0.,  0.,  0.],
            [ 0.,  0.,  0.]], dtype=torch.float64)

""".format(
        **new_common_args
    ),
)

add_docstr_all(
    "abs",
    r"""
abs() -> Tensor

See :func:`torch.abs`
""",
)

add_docstr_all(
    "abs_",
    r"""
abs_() -> Tensor

In-place version of :meth:`~Tensor.abs`
""",
)

add_docstr_all(
    "absolute",
    r"""
absolute() -> Tensor

Alias for :func:`abs`
""",
)

add_docstr_all(
    "absolute_",
    r"""
absolute_() -> Tensor

In-place version of :meth:`~Tensor.absolute`
Alias for :func:`abs_`
""",
)

add_docstr_all(
    "acos",
    r"""
acos() -> Tensor

See :func:`torch.acos`
""",
)

add_docstr_all(
    "acos_",
    r"""
acos_() -> Tensor

In-place version of :meth:`~Tensor.acos`
""",
)

add_docstr_all(
    "arccos",
    r"""
arccos() -> Tensor

See :func:`torch.arccos`
""",
)

add_docstr_all(
    "arccos_",
    r"""
arccos_() -> Tensor

In-place version of :meth:`~Tensor.arccos`
""",
)

add_docstr_all(
    "acosh",
    r"""
acosh() -> Tensor

See :func:`torch.acosh`
""",
)

add_docstr_all(
    "acosh_",
    r"""
acosh_() -> Tensor

In-place version of :meth:`~Tensor.acosh`
""",
)

add_docstr_all(
    "arccosh",
    r"""
acosh() -> Tensor

See :func:`torch.arccosh`
""",
)

add_docstr_all(
    "arccosh_",
    r"""
acosh_() -> Tensor

In-place version of :meth:`~Tensor.arccosh`
""",
)

add_docstr_all(
    "add",
    r"""
add(other, *, alpha=1) -> Tensor

Add a scalar or tensor to :attr:`self` tensor. If both :attr:`alpha`
and :attr:`other` are specified, each element of :attr:`other` is scaled by
:attr:`alpha` before being used.

When :attr:`other` is a tensor, the shape of :attr:`other` must be
:ref:`broadcastable <broadcasting-semantics>` with the shape of the underlying
tensor

See :func:`torch.add`
""",
)

add_docstr_all(
    "add_",
    r"""
add_(other, *, alpha=1) -> Tensor

In-place version of :meth:`~Tensor.add`
""",
)

add_docstr_all(
    "addbmm",
    r"""
addbmm(batch1, batch2, *, beta=1, alpha=1) -> Tensor

See :func:`torch.addbmm`
""",
)

add_docstr_all(
    "addbmm_",
    r"""
addbmm_(batch1, batch2, *, beta=1, alpha=1) -> Tensor

In-place version of :meth:`~Tensor.addbmm`
""",
)

add_docstr_all(
    "addcdiv",
    r"""
addcdiv(tensor1, tensor2, *, value=1) -> Tensor

See :func:`torch.addcdiv`
""",
)

add_docstr_all(
    "addcdiv_",
    r"""
addcdiv_(tensor1, tensor2, *, value=1) -> Tensor

In-place version of :meth:`~Tensor.addcdiv`
""",
)

add_docstr_all(
    "addcmul",
    r"""
addcmul(tensor1, tensor2, *, value=1) -> Tensor

See :func:`torch.addcmul`
""",
)

add_docstr_all(
    "addcmul_",
    r"""
addcmul_(tensor1, tensor2, *, value=1) -> Tensor

In-place version of :meth:`~Tensor.addcmul`
""",
)

add_docstr_all(
    "addmm",
    r"""
addmm(mat1, mat2, *, beta=1, alpha=1) -> Tensor

See :func:`torch.addmm`
""",
)

add_docstr_all(
    "addmm_",
    r"""
addmm_(mat1, mat2, *, beta=1, alpha=1) -> Tensor

In-place version of :meth:`~Tensor.addmm`
""",
)

add_docstr_all(
    "addmv",
    r"""
addmv(mat, vec, *, beta=1, alpha=1) -> Tensor

See :func:`torch.addmv`
""",
)

add_docstr_all(
    "addmv_",
    r"""
addmv_(mat, vec, *, beta=1, alpha=1) -> Tensor

In-place version of :meth:`~Tensor.addmv`
""",
)

add_docstr_all(
    "sspaddmm",
    r"""
sspaddmm(mat1, mat2, *, beta=1, alpha=1) -> Tensor

See :func:`torch.sspaddmm`
""",
)

add_docstr_all(
    "smm",
    r"""
smm(mat) -> Tensor

See :func:`torch.smm`
""",
)

add_docstr_all(
    "addr",
    r"""
addr(vec1, vec2, *, beta=1, alpha=1) -> Tensor

See :func:`torch.addr`
""",
)

add_docstr_all(
    "addr_",
    r"""
addr_(vec1, vec2, *, beta=1, alpha=1) -> Tensor

In-place version of :meth:`~Tensor.addr`
""",
)

add_docstr_all(
    "align_as",
    r"""
align_as(other) -> Tensor

Permutes the dimensions of the :attr:`self` tensor to match the dimension order
in the :attr:`other` tensor, adding size-one dims for any new names.

This operation is useful for explicit broadcasting by names (see examples).

All of the dims of :attr:`self` must be named in order to use this method.
The resulting tensor is a view on the original tensor.

All dimension names of :attr:`self` must be present in ``other.names``.
:attr:`other` may contain named dimensions that are not in ``self.names``;
the output tensor has a size-one dimension for each of those new names.

To align a tensor to a specific order, use :meth:`~Tensor.align_to`.

Examples::

    # Example 1: Applying a mask
    >>> mask = torch.randint(2, [127, 128], dtype=torch.bool).refine_names('W', 'H')
    >>> imgs = torch.randn(32, 128, 127, 3, names=('N', 'H', 'W', 'C'))
    >>> imgs.masked_fill_(mask.align_as(imgs), 0)


    # Example 2: Applying a per-channel-scale
    >>> def scale_channels(input, scale):
    >>>    scale = scale.refine_names('C')
    >>>    return input * scale.align_as(input)

    >>> num_channels = 3
    >>> scale = torch.randn(num_channels, names=('C',))
    >>> imgs = torch.rand(32, 128, 128, num_channels, names=('N', 'H', 'W', 'C'))
    >>> more_imgs = torch.rand(32, num_channels, 128, 128, names=('N', 'C', 'H', 'W'))
    >>> videos = torch.randn(3, num_channels, 128, 128, 128, names=('N', 'C', 'H', 'W', 'D'))

    # scale_channels is agnostic to the dimension order of the input
    >>> scale_channels(imgs, scale)
    >>> scale_channels(more_imgs, scale)
    >>> scale_channels(videos, scale)

.. warning::
    The named tensor API is experimental and subject to change.

""",
)

add_docstr_all(
    "all",
    r"""
all(dim=None, keepdim=False) -> Tensor

See :func:`torch.all`
""",
)

add_docstr_all(
    "allclose",
    r"""
allclose(other, rtol=1e-05, atol=1e-08, equal_nan=False) -> Tensor

See :func:`torch.allclose`
""",
)

add_docstr_all(
    "angle",
    r"""
angle() -> Tensor

See :func:`torch.angle`
""",
)

add_docstr_all(
    "any",
    r"""
any(dim=None, keepdim=False) -> Tensor

See :func:`torch.any`
""",
)

add_docstr_all(
    "apply_",
    r"""
apply_(callable) -> Tensor

Applies the function :attr:`callable` to each element in the tensor, replacing
each element with the value returned by :attr:`callable`.

.. note::

    This function only works with CPU tensors and should not be used in code
    sections that require high performance.
""",
)

add_docstr_all(
    "asin",
    r"""
asin() -> Tensor

See :func:`torch.asin`
""",
)

add_docstr_all(
    "asin_",
    r"""
asin_() -> Tensor

In-place version of :meth:`~Tensor.asin`
""",
)

add_docstr_all(
    "arcsin",
    r"""
arcsin() -> Tensor

See :func:`torch.arcsin`
""",
)

add_docstr_all(
    "arcsin_",
    r"""
arcsin_() -> Tensor

In-place version of :meth:`~Tensor.arcsin`
""",
)

add_docstr_all(
    "asinh",
    r"""
asinh() -> Tensor

See :func:`torch.asinh`
""",
)

add_docstr_all(
    "asinh_",
    r"""
asinh_() -> Tensor

In-place version of :meth:`~Tensor.asinh`
""",
)

add_docstr_all(
    "arcsinh",
    r"""
arcsinh() -> Tensor

See :func:`torch.arcsinh`
""",
)

add_docstr_all(
    "arcsinh_",
    r"""
arcsinh_() -> Tensor

In-place version of :meth:`~Tensor.arcsinh`
""",
)

add_docstr_all(
    "as_strided",
    r"""
as_strided(size, stride, storage_offset=None) -> Tensor

See :func:`torch.as_strided`
""",
)

add_docstr_all(
    "atan",
    r"""
atan() -> Tensor

See :func:`torch.atan`
""",
)

add_docstr_all(
    "atan_",
    r"""
atan_() -> Tensor

In-place version of :meth:`~Tensor.atan`
""",
)

add_docstr_all(
    "arctan",
    r"""
arctan() -> Tensor

See :func:`torch.arctan`
""",
)

add_docstr_all(
    "arctan_",
    r"""
arctan_() -> Tensor

In-place version of :meth:`~Tensor.arctan`
""",
)

add_docstr_all(
    "atan2",
    r"""
atan2(other) -> Tensor

See :func:`torch.atan2`
""",
)

add_docstr_all(
    "atan2_",
    r"""
atan2_(other) -> Tensor

In-place version of :meth:`~Tensor.atan2`
""",
)

add_docstr_all(
    "arctan2",
    r"""
arctan2(other) -> Tensor

See :func:`torch.arctan2`
""",
)

add_docstr_all(
    "arctan2_",
    r"""
atan2_(other) -> Tensor

In-place version of :meth:`~Tensor.arctan2`
""",
)

add_docstr_all(
    "atanh",
    r"""
atanh() -> Tensor

See :func:`torch.atanh`
""",
)

add_docstr_all(
    "atanh_",
    r"""
atanh_(other) -> Tensor

In-place version of :meth:`~Tensor.atanh`
""",
)

add_docstr_all(
    "arctanh",
    r"""
arctanh() -> Tensor

See :func:`torch.arctanh`
""",
)

add_docstr_all(
    "arctanh_",
    r"""
arctanh_(other) -> Tensor

In-place version of :meth:`~Tensor.arctanh`
""",
)

add_docstr_all(
    "baddbmm",
    r"""
baddbmm(batch1, batch2, *, beta=1, alpha=1) -> Tensor

See :func:`torch.baddbmm`
""",
)

add_docstr_all(
    "baddbmm_",
    r"""
baddbmm_(batch1, batch2, *, beta=1, alpha=1) -> Tensor

In-place version of :meth:`~Tensor.baddbmm`
""",
)

add_docstr_all(
    "bernoulli",
    r"""
bernoulli(*, generator=None) -> Tensor

Returns a result tensor where each :math:`\texttt{result[i]}` is independently
sampled from :math:`\text{Bernoulli}(\texttt{self[i]})`. :attr:`self` must have
floating point ``dtype``, and the result will have the same ``dtype``.

See :func:`torch.bernoulli`
""",
)

add_docstr_all(
    "bernoulli_",
    r"""
bernoulli_(p=0.5, *, generator=None) -> Tensor

Fills each location of :attr:`self` with an independent sample from
:math:`\text{Bernoulli}(\texttt{p})`. :attr:`self` can have integral
``dtype``.

:attr:`p` should either be a scalar or tensor containing probabilities to be
used for drawing the binary random number.

If it is a tensor, the :math:`\text{i}^{th}` element of :attr:`self` tensor
will be set to a value sampled from
:math:`\text{Bernoulli}(\texttt{p\_tensor[i]})`. In this case `p` must have
floating point ``dtype``.

See also :meth:`~Tensor.bernoulli` and :func:`torch.bernoulli`
""",
)

add_docstr_all(
    "bincount",
    r"""
bincount(weights=None, minlength=0) -> Tensor

See :func:`torch.bincount`
""",
)

add_docstr_all(
    "bitwise_not",
    r"""
bitwise_not() -> Tensor

See :func:`torch.bitwise_not`
""",
)

add_docstr_all(
    "bitwise_not_",
    r"""
bitwise_not_() -> Tensor

In-place version of :meth:`~Tensor.bitwise_not`
""",
)

add_docstr_all(
    "bitwise_and",
    r"""
bitwise_and() -> Tensor

See :func:`torch.bitwise_and`
""",
)

add_docstr_all(
    "bitwise_and_",
    r"""
bitwise_and_() -> Tensor

In-place version of :meth:`~Tensor.bitwise_and`
""",
)

add_docstr_all(
    "bitwise_or",
    r"""
bitwise_or() -> Tensor

See :func:`torch.bitwise_or`
""",
)

add_docstr_all(
    "bitwise_or_",
    r"""
bitwise_or_() -> Tensor

In-place version of :meth:`~Tensor.bitwise_or`
""",
)

add_docstr_all(
    "bitwise_xor",
    r"""
bitwise_xor() -> Tensor

See :func:`torch.bitwise_xor`
""",
)

add_docstr_all(
    "bitwise_xor_",
    r"""
bitwise_xor_() -> Tensor

In-place version of :meth:`~Tensor.bitwise_xor`
""",
)

add_docstr_all(
    "bitwise_left_shift",
    r"""
bitwise_left_shift(other) -> Tensor

See :func:`torch.bitwise_left_shift`
""",
)

add_docstr_all(
    "bitwise_left_shift_",
    r"""
bitwise_left_shift_(other) -> Tensor

In-place version of :meth:`~Tensor.bitwise_left_shift`
""",
)

add_docstr_all(
    "bitwise_right_shift",
    r"""
bitwise_right_shift(other) -> Tensor

See :func:`torch.bitwise_right_shift`
""",
)

add_docstr_all(
    "bitwise_right_shift_",
    r"""
bitwise_right_shift_(other) -> Tensor

In-place version of :meth:`~Tensor.bitwise_right_shift`
""",
)

add_docstr_all(
    "broadcast_to",
    r"""
broadcast_to(shape) -> Tensor

See :func:`torch.broadcast_to`.
""",
)

add_docstr_all(
    "logical_and",
    r"""
logical_and() -> Tensor

See :func:`torch.logical_and`
""",
)

add_docstr_all(
    "logical_and_",
    r"""
logical_and_() -> Tensor

In-place version of :meth:`~Tensor.logical_and`
""",
)

add_docstr_all(
    "logical_not",
    r"""
logical_not() -> Tensor

See :func:`torch.logical_not`
""",
)

add_docstr_all(
    "logical_not_",
    r"""
logical_not_() -> Tensor

In-place version of :meth:`~Tensor.logical_not`
""",
)

add_docstr_all(
    "logical_or",
    r"""
logical_or() -> Tensor

See :func:`torch.logical_or`
""",
)

add_docstr_all(
    "logical_or_",
    r"""
logical_or_() -> Tensor

In-place version of :meth:`~Tensor.logical_or`
""",
)

add_docstr_all(
    "logical_xor",
    r"""
logical_xor() -> Tensor

See :func:`torch.logical_xor`
""",
)

add_docstr_all(
    "logical_xor_",
    r"""
logical_xor_() -> Tensor

In-place version of :meth:`~Tensor.logical_xor`
""",
)

add_docstr_all(
    "bmm",
    r"""
bmm(batch2) -> Tensor

See :func:`torch.bmm`
""",
)

add_docstr_all(
    "cauchy_",
    r"""
cauchy_(median=0, sigma=1, *, generator=None) -> Tensor

Fills the tensor with numbers drawn from the Cauchy distribution:

.. math::

    f(x) = \dfrac{1}{\pi} \dfrac{\sigma}{(x - \text{median})^2 + \sigma^2}
""",
)

add_docstr_all(
    "ceil",
    r"""
ceil() -> Tensor

See :func:`torch.ceil`
""",
)

add_docstr_all(
    "ceil_",
    r"""
ceil_() -> Tensor

In-place version of :meth:`~Tensor.ceil`
""",
)

add_docstr_all(
    "cholesky",
    r"""
cholesky(upper=False) -> Tensor

See :func:`torch.cholesky`
""",
)

add_docstr_all(
    "cholesky_solve",
    r"""
cholesky_solve(input2, upper=False) -> Tensor

See :func:`torch.cholesky_solve`
""",
)

add_docstr_all(
    "cholesky_inverse",
    r"""
cholesky_inverse(upper=False) -> Tensor

See :func:`torch.cholesky_inverse`
""",
)

add_docstr_all(
    "clamp",
    r"""
clamp(min=None, max=None) -> Tensor

See :func:`torch.clamp`
""",
)

add_docstr_all(
    "clamp_",
    r"""
clamp_(min=None, max=None) -> Tensor

In-place version of :meth:`~Tensor.clamp`
""",
)

add_docstr_all(
    "clip",
    r"""
clip(min=None, max=None) -> Tensor

Alias for :meth:`~Tensor.clamp`.
""",
)

add_docstr_all(
    "clip_",
    r"""
clip_(min=None, max=None) -> Tensor

Alias for :meth:`~Tensor.clamp_`.
""",
)

add_docstr_all(
    "clone",
    r"""
clone(*, memory_format=torch.preserve_format) -> Tensor

See :func:`torch.clone`
""".format(
        **common_args
    ),
)

add_docstr_all(
    "coalesce",
    r"""
coalesce() -> Tensor

Returns a coalesced copy of :attr:`self` if :attr:`self` is an
:ref:`uncoalesced tensor <sparse-uncoalesced-coo-docs>`.

Returns :attr:`self` if :attr:`self` is a coalesced tensor.

.. warning::
  Throws an error if :attr:`self` is not a sparse COO tensor.
""",
)

add_docstr_all(
    "contiguous",
    r"""
contiguous(memory_format=torch.contiguous_format) -> Tensor

Returns a contiguous in memory tensor containing the same data as :attr:`self` tensor. If
:attr:`self` tensor is already in the specified memory format, this function returns the
:attr:`self` tensor.

Args:
    memory_format (:class:`torch.memory_format`, optional): the desired memory format of
        returned Tensor. Default: ``torch.contiguous_format``.
""",
)

add_docstr_all(
    "copy_",
    r"""
copy_(src, non_blocking=False) -> Tensor

Copies the elements from :attr:`src` into :attr:`self` tensor and returns
:attr:`self`.

The :attr:`src` tensor must be :ref:`broadcastable <broadcasting-semantics>`
with the :attr:`self` tensor. It may be of a different data type or reside on a
different device.

Args:
    src (Tensor): the source tensor to copy from
    non_blocking (bool): if ``True`` and this copy is between CPU and GPU,
        the copy may occur asynchronously with respect to the host. For other
        cases, this argument has no effect.
""",
)

add_docstr_all(
    "conj",
    r"""
conj() -> Tensor

See :func:`torch.conj`
""",
)

add_docstr_all(
    "conj_physical",
    r"""
conj_physical() -> Tensor

See :func:`torch.conj_physical`
""",
)

add_docstr_all(
    "conj_physical_",
    r"""
conj_physical_() -> Tensor

In-place version of :meth:`~Tensor.conj_physical`
""",
)

add_docstr_all(
    "resolve_conj",
    r"""
resolve_conj() -> Tensor

See :func:`torch.resolve_conj`
""",
)

add_docstr_all(
    "resolve_neg",
    r"""
resolve_neg() -> Tensor

See :func:`torch.resolve_neg`
""",
)

add_docstr_all(
    "copysign",
    r"""
copysign(other) -> Tensor

See :func:`torch.copysign`
""",
)

add_docstr_all(
    "copysign_",
    r"""
copysign_(other) -> Tensor

In-place version of :meth:`~Tensor.copysign`
""",
)

add_docstr_all(
    "cos",
    r"""
cos() -> Tensor

See :func:`torch.cos`
""",
)

add_docstr_all(
    "cos_",
    r"""
cos_() -> Tensor

In-place version of :meth:`~Tensor.cos`
""",
)

add_docstr_all(
    "cosh",
    r"""
cosh() -> Tensor

See :func:`torch.cosh`
""",
)

add_docstr_all(
    "cosh_",
    r"""
cosh_() -> Tensor

In-place version of :meth:`~Tensor.cosh`
""",
)

add_docstr_all(
    "cpu",
    r"""
cpu(memory_format=torch.preserve_format) -> Tensor

Returns a copy of this object in CPU memory.

If this object is already in CPU memory and on the correct device,
then no copy is performed and the original object is returned.

Args:
    {memory_format}

""".format(
        **common_args
    ),
)

add_docstr_all(
    "count_nonzero",
    r"""
count_nonzero(dim=None) -> Tensor

See :func:`torch.count_nonzero`
""",
)

add_docstr_all(
    "cov",
    r"""
cov(*, correction=1, fweights=None, aweights=None) -> Tensor

See :func:`torch.cov`
""",
)

add_docstr_all(
    "corrcoef",
    r"""
corrcoef() -> Tensor

See :func:`torch.corrcoef`
""",
)

add_docstr_all(
    "cross",
    r"""
cross(other, dim=None) -> Tensor

See :func:`torch.cross`
""",
)

add_docstr_all(
    "cuda",
    r"""
cuda(device=None, non_blocking=False, memory_format=torch.preserve_format) -> Tensor

Returns a copy of this object in CUDA memory.

If this object is already in CUDA memory and on the correct device,
then no copy is performed and the original object is returned.

Args:
    device (:class:`torch.device`): The destination GPU device.
        Defaults to the current CUDA device.
    non_blocking (bool): If ``True`` and the source is in pinned memory,
        the copy will be asynchronous with respect to the host.
        Otherwise, the argument has no effect. Default: ``False``.
    {memory_format}
""".format(
        **common_args
    ),
)

add_docstr_all(
    "ipu",
    r"""
ipu(device=None, non_blocking=False, memory_format=torch.preserve_format) -> Tensor

Returns a copy of this object in IPU memory.

If this object is already in IPU memory and on the correct device,
then no copy is performed and the original object is returned.

Args:
    device (:class:`torch.device`): The destination IPU device.
        Defaults to the current IPU device.
    non_blocking (bool): If ``True`` and the source is in pinned memory,
        the copy will be asynchronous with respect to the host.
        Otherwise, the argument has no effect. Default: ``False``.
    {memory_format}
""".format(
        **common_args
    ),
)

add_docstr_all(
    "xpu",
    r"""
xpu(device=None, non_blocking=False, memory_format=torch.preserve_format) -> Tensor

Returns a copy of this object in XPU memory.

If this object is already in XPU memory and on the correct device,
then no copy is performed and the original object is returned.

Args:
    device (:class:`torch.device`): The destination XPU device.
        Defaults to the current XPU device.
    non_blocking (bool): If ``True`` and the source is in pinned memory,
        the copy will be asynchronous with respect to the host.
        Otherwise, the argument has no effect. Default: ``False``.
    {memory_format}
""".format(
        **common_args
    ),
)

add_docstr_all(
    "logcumsumexp",
    r"""
logcumsumexp(dim) -> Tensor

See :func:`torch.logcumsumexp`
""",
)

add_docstr_all(
    "cummax",
    r"""
cummax(dim) -> (Tensor, Tensor)

See :func:`torch.cummax`
""",
)

add_docstr_all(
    "cummin",
    r"""
cummin(dim) -> (Tensor, Tensor)

See :func:`torch.cummin`
""",
)

add_docstr_all(
    "cumprod",
    r"""
cumprod(dim, dtype=None) -> Tensor

See :func:`torch.cumprod`
""",
)

add_docstr_all(
    "cumprod_",
    r"""
cumprod_(dim, dtype=None) -> Tensor

In-place version of :meth:`~Tensor.cumprod`
""",
)

add_docstr_all(
    "cumsum",
    r"""
cumsum(dim, dtype=None) -> Tensor

See :func:`torch.cumsum`
""",
)

add_docstr_all(
    "cumsum_",
    r"""
cumsum_(dim, dtype=None) -> Tensor

In-place version of :meth:`~Tensor.cumsum`
""",
)

add_docstr_all(
    "data_ptr",
    r"""
data_ptr() -> int

Returns the address of the first element of :attr:`self` tensor.
""",
)

add_docstr_all(
    "dequantize",
    r"""
dequantize() -> Tensor

Given a quantized Tensor, dequantize it and return the dequantized float Tensor.
""",
)

add_docstr_all(
    "dense_dim",
    r"""
dense_dim() -> int

Return the number of dense dimensions in a :ref:`sparse tensor <sparse-docs>` :attr:`self`.

.. warning::
  Throws an error if :attr:`self` is not a sparse tensor.

See also :meth:`Tensor.sparse_dim` and :ref:`hybrid tensors <sparse-hybrid-coo-docs>`.
""",
)

add_docstr_all(
    "diag",
    r"""
diag(diagonal=0) -> Tensor

See :func:`torch.diag`
""",
)

add_docstr_all(
    "diag_embed",
    r"""
diag_embed(offset=0, dim1=-2, dim2=-1) -> Tensor

See :func:`torch.diag_embed`
""",
)

add_docstr_all(
    "diagflat",
    r"""
diagflat(offset=0) -> Tensor

See :func:`torch.diagflat`
""",
)

add_docstr_all(
    "diagonal",
    r"""
diagonal(offset=0, dim1=0, dim2=1) -> Tensor

See :func:`torch.diagonal`
""",
)

add_docstr_all(
    "diagonal_scatter",
    r"""
diagonal_scatter(src, offset=0, dim1=0, dim2=1) -> Tensor

See :func:`torch.diagonal_scatter`
""",
)

add_docstr_all(
    "as_strided_scatter",
    r"""
as_strided_scatter(src, size, stride, storage_offset=0) -> Tensor

See :func:`torch.as_strided_scatter`
""",
)

add_docstr_all(
    "fill_diagonal_",
    r"""
fill_diagonal_(fill_value, wrap=False) -> Tensor

Fill the main diagonal of a tensor that has at least 2-dimensions.
When dims>2, all dimensions of input must be of equal length.
This function modifies the input tensor in-place, and returns the input tensor.

Arguments:
    fill_value (Scalar): the fill value
    wrap (bool): the diagonal 'wrapped' after N columns for tall matrices.

Example::

    >>> a = torch.zeros(3, 3)
    >>> a.fill_diagonal_(5)
    tensor([[5., 0., 0.],
            [0., 5., 0.],
            [0., 0., 5.]])
    >>> b = torch.zeros(7, 3)
    >>> b.fill_diagonal_(5)
    tensor([[5., 0., 0.],
            [0., 5., 0.],
            [0., 0., 5.],
            [0., 0., 0.],
            [0., 0., 0.],
            [0., 0., 0.],
            [0., 0., 0.]])
    >>> c = torch.zeros(7, 3)
    >>> c.fill_diagonal_(5, wrap=True)
    tensor([[5., 0., 0.],
            [0., 5., 0.],
            [0., 0., 5.],
            [0., 0., 0.],
            [5., 0., 0.],
            [0., 5., 0.],
            [0., 0., 5.]])

""",
)

add_docstr_all(
    "floor_divide",
    r"""
floor_divide(value) -> Tensor

See :func:`torch.floor_divide`
""",
)

add_docstr_all(
    "floor_divide_",
    r"""
floor_divide_(value) -> Tensor

In-place version of :meth:`~Tensor.floor_divide`
""",
)

add_docstr_all(
    "diff",
    r"""
diff(n=1, dim=-1, prepend=None, append=None) -> Tensor

See :func:`torch.diff`
""",
)

add_docstr_all(
    "digamma",
    r"""
digamma() -> Tensor

See :func:`torch.digamma`
""",
)

add_docstr_all(
    "digamma_",
    r"""
digamma_() -> Tensor

In-place version of :meth:`~Tensor.digamma`
""",
)

add_docstr_all(
    "dim",
    r"""
dim() -> int

Returns the number of dimensions of :attr:`self` tensor.
""",
)

add_docstr_all(
    "dist",
    r"""
dist(other, p=2) -> Tensor

See :func:`torch.dist`
""",
)

add_docstr_all(
    "div",
    r"""
div(value, *, rounding_mode=None) -> Tensor

See :func:`torch.div`
""",
)

add_docstr_all(
    "div_",
    r"""
div_(value, *, rounding_mode=None) -> Tensor

In-place version of :meth:`~Tensor.div`
""",
)

add_docstr_all(
    "divide",
    r"""
divide(value, *, rounding_mode=None) -> Tensor

See :func:`torch.divide`
""",
)

add_docstr_all(
    "divide_",
    r"""
divide_(value, *, rounding_mode=None) -> Tensor

In-place version of :meth:`~Tensor.divide`
""",
)

add_docstr_all(
    "dot",
    r"""
dot(other) -> Tensor

See :func:`torch.dot`
""",
)

add_docstr_all(
    "eig",
    r"""
eig(eigenvectors=False) -> (Tensor, Tensor)

See :func:`torch.eig`
""",
)

add_docstr_all(
    "element_size",
    r"""
element_size() -> int

Returns the size in bytes of an individual element.

Example::

    >>> torch.tensor([]).element_size()
    4
    >>> torch.tensor([], dtype=torch.uint8).element_size()
    1

""",
)

add_docstr_all(
    "eq",
    r"""
eq(other) -> Tensor

See :func:`torch.eq`
""",
)

add_docstr_all(
    "eq_",
    r"""
eq_(other) -> Tensor

In-place version of :meth:`~Tensor.eq`
""",
)

add_docstr_all(
    "equal",
    r"""
equal(other) -> bool

See :func:`torch.equal`
""",
)

add_docstr_all(
    "erf",
    r"""
erf() -> Tensor

See :func:`torch.erf`
""",
)

add_docstr_all(
    "erf_",
    r"""
erf_() -> Tensor

In-place version of :meth:`~Tensor.erf`
""",
)

add_docstr_all(
    "erfc",
    r"""
erfc() -> Tensor

See :func:`torch.erfc`
""",
)

add_docstr_all(
    "erfc_",
    r"""
erfc_() -> Tensor

In-place version of :meth:`~Tensor.erfc`
""",
)

add_docstr_all(
    "erfinv",
    r"""
erfinv() -> Tensor

See :func:`torch.erfinv`
""",
)

add_docstr_all(
    "erfinv_",
    r"""
erfinv_() -> Tensor

In-place version of :meth:`~Tensor.erfinv`
""",
)

add_docstr_all(
    "exp",
    r"""
exp() -> Tensor

See :func:`torch.exp`
""",
)

add_docstr_all(
    "exp_",
    r"""
exp_() -> Tensor

In-place version of :meth:`~Tensor.exp`
""",
)

add_docstr_all(
    "exp2",
    r"""
exp2() -> Tensor

See :func:`torch.exp2`
""",
)

add_docstr_all(
    "exp2_",
    r"""
exp2_() -> Tensor

In-place version of :meth:`~Tensor.exp2`
""",
)

add_docstr_all(
    "expm1",
    r"""
expm1() -> Tensor

See :func:`torch.expm1`
""",
)

add_docstr_all(
    "expm1_",
    r"""
expm1_() -> Tensor

In-place version of :meth:`~Tensor.expm1`
""",
)

add_docstr_all(
    "exponential_",
    r"""
exponential_(lambd=1, *, generator=None) -> Tensor

Fills :attr:`self` tensor with elements drawn from the exponential distribution:

.. math::

    f(x) = \lambda e^{-\lambda x}
""",
)

add_docstr_all(
    "fill_",
    r"""
fill_(value) -> Tensor

Fills :attr:`self` tensor with the specified value.
""",
)

add_docstr_all(
    "floor",
    r"""
floor() -> Tensor

See :func:`torch.floor`
""",
)

add_docstr_all(
    "flip",
    r"""
flip(dims) -> Tensor

See :func:`torch.flip`
""",
)

add_docstr_all(
    "fliplr",
    r"""
fliplr() -> Tensor

See :func:`torch.fliplr`
""",
)

add_docstr_all(
    "flipud",
    r"""
flipud() -> Tensor

See :func:`torch.flipud`
""",
)

add_docstr_all(
    "roll",
    r"""
roll(shifts, dims) -> Tensor

See :func:`torch.roll`
""",
)

add_docstr_all(
    "floor_",
    r"""
floor_() -> Tensor

In-place version of :meth:`~Tensor.floor`
""",
)

add_docstr_all(
    "fmod",
    r"""
fmod(divisor) -> Tensor

See :func:`torch.fmod`
""",
)

add_docstr_all(
    "fmod_",
    r"""
fmod_(divisor) -> Tensor

In-place version of :meth:`~Tensor.fmod`
""",
)

add_docstr_all(
    "frac",
    r"""
frac() -> Tensor

See :func:`torch.frac`
""",
)

add_docstr_all(
    "frac_",
    r"""
frac_() -> Tensor

In-place version of :meth:`~Tensor.frac`
""",
)

add_docstr_all(
    "frexp",
    r"""
frexp(input) -> (Tensor mantissa, Tensor exponent)

See :func:`torch.frexp`
""",
)

add_docstr_all(
    "flatten",
    r"""
flatten(start_dim=0, end_dim=-1) -> Tensor

See :func:`torch.flatten`
""",
)

add_docstr_all(
    "gather",
    r"""
gather(dim, index) -> Tensor

See :func:`torch.gather`
""",
)

add_docstr_all(
    "gcd",
    r"""
gcd(other) -> Tensor

See :func:`torch.gcd`
""",
)

add_docstr_all(
    "gcd_",
    r"""
gcd_(other) -> Tensor

In-place version of :meth:`~Tensor.gcd`
""",
)

add_docstr_all(
    "ge",
    r"""
ge(other) -> Tensor

See :func:`torch.ge`.
""",
)

add_docstr_all(
    "ge_",
    r"""
ge_(other) -> Tensor

In-place version of :meth:`~Tensor.ge`.
""",
)

add_docstr_all(
    "greater_equal",
    r"""
greater_equal(other) -> Tensor

See :func:`torch.greater_equal`.
""",
)

add_docstr_all(
    "greater_equal_",
    r"""
greater_equal_(other) -> Tensor

In-place version of :meth:`~Tensor.greater_equal`.
""",
)

add_docstr_all(
    "geometric_",
    r"""
geometric_(p, *, generator=None) -> Tensor

Fills :attr:`self` tensor with elements drawn from the geometric distribution:

.. math::

    f(X=k) = p^{k - 1} (1 - p)

""",
)

add_docstr_all(
    "geqrf",
    r"""
geqrf() -> (Tensor, Tensor)

See :func:`torch.geqrf`
""",
)

add_docstr_all(
    "ger",
    r"""
ger(vec2) -> Tensor

See :func:`torch.ger`
""",
)

add_docstr_all(
    "inner",
    r"""
inner(other) -> Tensor

See :func:`torch.inner`.
""",
)

add_docstr_all(
    "outer",
    r"""
outer(vec2) -> Tensor

See :func:`torch.outer`.
""",
)

add_docstr_all(
    "hypot",
    r"""
hypot(other) -> Tensor

See :func:`torch.hypot`
""",
)

add_docstr_all(
    "hypot_",
    r"""
hypot_(other) -> Tensor

In-place version of :meth:`~Tensor.hypot`
""",
)

add_docstr_all(
    "i0",
    r"""
i0() -> Tensor

See :func:`torch.i0`
""",
)

add_docstr_all(
    "i0_",
    r"""
i0_() -> Tensor

In-place version of :meth:`~Tensor.i0`
""",
)

add_docstr_all(
    "igamma",
    r"""
igamma(other) -> Tensor

See :func:`torch.igamma`
""",
)

add_docstr_all(
    "igamma_",
    r"""
igamma_(other) -> Tensor

In-place version of :meth:`~Tensor.igamma`
""",
)

add_docstr_all(
    "igammac",
    r"""
igammac(other) -> Tensor
See :func:`torch.igammac`
""",
)

add_docstr_all(
    "igammac_",
    r"""
igammac_(other) -> Tensor
In-place version of :meth:`~Tensor.igammac`
""",
)

add_docstr_all(
    "indices",
    r"""
indices() -> Tensor

Return the indices tensor of a :ref:`sparse COO tensor <sparse-coo-docs>`.

.. warning::
  Throws an error if :attr:`self` is not a sparse COO tensor.

See also :meth:`Tensor.values`.

.. note::
  This method can only be called on a coalesced sparse tensor. See
  :meth:`Tensor.coalesce` for details.
""",
)

add_docstr_all(
    "get_device",
    r"""
get_device() -> Device ordinal (Integer)

For CUDA tensors, this function returns the device ordinal of the GPU on which the tensor resides.
For CPU tensors, an error is thrown.

Example::

    >>> x = torch.randn(3, 4, 5, device='cuda:0')
    >>> x.get_device()
    0
    >>> x.cpu().get_device()  # RuntimeError: get_device is not implemented for type torch.FloatTensor
""",
)

add_docstr_all(
    "values",
    r"""
values() -> Tensor

Return the values tensor of a :ref:`sparse COO tensor <sparse-coo-docs>`.

.. warning::
  Throws an error if :attr:`self` is not a sparse COO tensor.

See also :meth:`Tensor.indices`.

.. note::
  This method can only be called on a coalesced sparse tensor. See
  :meth:`Tensor.coalesce` for details.
""",
)

add_docstr_all(
    "gt",
    r"""
gt(other) -> Tensor

See :func:`torch.gt`.
""",
)

add_docstr_all(
    "gt_",
    r"""
gt_(other) -> Tensor

In-place version of :meth:`~Tensor.gt`.
""",
)

add_docstr_all(
    "greater",
    r"""
greater(other) -> Tensor

See :func:`torch.greater`.
""",
)

add_docstr_all(
    "greater_",
    r"""
greater_(other) -> Tensor

In-place version of :meth:`~Tensor.greater`.
""",
)

add_docstr_all(
    "has_names",
    r"""
Is ``True`` if any of this tensor's dimensions are named. Otherwise, is ``False``.
""",
)

add_docstr_all(
    "hardshrink",
    r"""
hardshrink(lambd=0.5) -> Tensor

See :func:`torch.nn.functional.hardshrink`
""",
)

add_docstr_all(
    "heaviside",
    r"""
heaviside(values) -> Tensor

See :func:`torch.heaviside`
""",
)

add_docstr_all(
    "heaviside_",
    r"""
heaviside_(values) -> Tensor

In-place version of :meth:`~Tensor.heaviside`
""",
)

add_docstr_all(
    "histc",
    r"""
histc(bins=100, min=0, max=0) -> Tensor

See :func:`torch.histc`
""",
)

add_docstr_all(
    "histogram",
    r"""
histogram(input, bins, *, range=None, weight=None, density=False) -> (Tensor, Tensor)

See :func:`torch.histogram`
""",
)

add_docstr_all(
    "index_add_",
    r"""
index_add_(dim, index, source, *, alpha=1) -> Tensor

Accumulate the elements of :attr:`alpha` times ``source`` into the :attr:`self`
tensor by adding to the indices in the order given in :attr:`index`. For example,
if ``dim == 0``, ``index[i] == j``, and ``alpha=-1``, then the ``i``\ th row of
``source`` is subtracted from the ``j``\ th row of :attr:`self`.

The :attr:`dim`\ th dimension of ``source`` must have the same size as the
length of :attr:`index` (which must be a vector), and all other dimensions must
match :attr:`self`, or an error will be raised.

For a 3-D tensor the output is given as::

    self[index[i], :, :] += alpha * src[i, :, :]  # if dim == 0
    self[:, index[i], :] += alpha * src[:, i, :]  # if dim == 1
    self[:, :, index[i]] += alpha * src[:, :, i]  # if dim == 2

Note:
    {forward_reproducibility_note}

Args:
    dim (int): dimension along which to index
    index (Tensor): indices of ``source`` to select from,
            should have dtype either `torch.int64` or `torch.int32`
    source (Tensor): the tensor containing values to add

Keyword args:
    alpha (Number): the scalar multiplier for ``source``

Example::

    >>> x = torch.ones(5, 3)
    >>> t = torch.tensor([[1, 2, 3], [4, 5, 6], [7, 8, 9]], dtype=torch.float)
    >>> index = torch.tensor([0, 4, 2])
    >>> x.index_add_(0, index, t)
    tensor([[  2.,   3.,   4.],
            [  1.,   1.,   1.],
            [  8.,   9.,  10.],
            [  1.,   1.,   1.],
            [  5.,   6.,   7.]])
    >>> x.index_add_(0, index, t, alpha=-1)
    tensor([[  1.,   1.,   1.],
            [  1.,   1.,   1.],
            [  1.,   1.,   1.],
            [  1.,   1.,   1.],
            [  1.,   1.,   1.]])
""".format(
        **reproducibility_notes
    ),
)

add_docstr_all(
    "index_copy_",
    r"""
index_copy_(dim, index, tensor) -> Tensor

Copies the elements of :attr:`tensor` into the :attr:`self` tensor by selecting
the indices in the order given in :attr:`index`. For example, if ``dim == 0``
and ``index[i] == j``, then the ``i``\ th row of :attr:`tensor` is copied to the
``j``\ th row of :attr:`self`.

The :attr:`dim`\ th dimension of :attr:`tensor` must have the same size as the
length of :attr:`index` (which must be a vector), and all other dimensions must
match :attr:`self`, or an error will be raised.

.. note::
    If :attr:`index` contains duplicate entries, multiple elements from
    :attr:`tensor` will be copied to the same index of :attr:`self`. The result
    is nondeterministic since it depends on which copy occurs last.

Args:
    dim (int): dimension along which to index
    index (LongTensor): indices of :attr:`tensor` to select from
    tensor (Tensor): the tensor containing values to copy

Example::

    >>> x = torch.zeros(5, 3)
    >>> t = torch.tensor([[1, 2, 3], [4, 5, 6], [7, 8, 9]], dtype=torch.float)
    >>> index = torch.tensor([0, 4, 2])
    >>> x.index_copy_(0, index, t)
    tensor([[ 1.,  2.,  3.],
            [ 0.,  0.,  0.],
            [ 7.,  8.,  9.],
            [ 0.,  0.,  0.],
            [ 4.,  5.,  6.]])
""",
)

add_docstr_all(
    "index_fill_",
    r"""
index_fill_(dim, index, value) -> Tensor

Fills the elements of the :attr:`self` tensor with value :attr:`value` by
selecting the indices in the order given in :attr:`index`.

Args:
    dim (int): dimension along which to index
    index (LongTensor): indices of :attr:`self` tensor to fill in
    value (float): the value to fill with

Example::
    >>> x = torch.tensor([[1, 2, 3], [4, 5, 6], [7, 8, 9]], dtype=torch.float)
    >>> index = torch.tensor([0, 2])
    >>> x.index_fill_(1, index, -1)
    tensor([[-1.,  2., -1.],
            [-1.,  5., -1.],
            [-1.,  8., -1.]])
""",
)

add_docstr_all(
    "index_put_",
    r"""
index_put_(indices, values, accumulate=False) -> Tensor

Puts values from the tensor :attr:`values` into the tensor :attr:`self` using
the indices specified in :attr:`indices` (which is a tuple of Tensors). The
expression ``tensor.index_put_(indices, values)`` is equivalent to
``tensor[indices] = values``. Returns :attr:`self`.

If :attr:`accumulate` is ``True``, the elements in :attr:`values` are added to
:attr:`self`. If accumulate is ``False``, the behavior is undefined if indices
contain duplicate elements.

Args:
    indices (tuple of LongTensor): tensors used to index into `self`.
    values (Tensor): tensor of same dtype as `self`.
    accumulate (bool): whether to accumulate into self
""",
)

add_docstr_all(
    "index_put",
    r"""
index_put(indices, values, accumulate=False) -> Tensor

Out-place version of :meth:`~Tensor.index_put_`.
""",
)

add_docstr_all(
    "index_reduce_",
    r"""
index_reduce_(dim, index, source, reduce, *, include_self=True) -> Tensor

Accumulate the elements of ``source`` into the :attr:`self`
tensor by accumulating to the indices in the order given in :attr:`index`
using the reduction given by the ``reduce`` argument. For example, if ``dim == 0``,
``index[i] == j``, ``reduce == prod`` and ``include_self == True`` then the ``i``\ th
row of ``source`` is multiplied by the ``j``\ th row of :attr:`self`. If
:obj:`include_self="True"`, the values in the :attr:`self` tensor are included
in the reduction, otherwise, rows in the :attr:`self` tensor that are accumulated
to are treated as if they were filled with the reduction identites.

The :attr:`dim`\ th dimension of ``source`` must have the same size as the
length of :attr:`index` (which must be a vector), and all other dimensions must
match :attr:`self`, or an error will be raised.

For a 3-D tensor with :obj:`reduce="prod"` and :obj:`include_self=True` the
output is given as::

    self[index[i], :, :] *= src[i, :, :]  # if dim == 0
    self[:, index[i], :] *= src[:, i, :]  # if dim == 1
    self[:, :, index[i]] *= src[:, :, i]  # if dim == 2

Note:
    {forward_reproducibility_note}

.. note::

    This function only supports floating point tensors.

.. warning::

    This function is in beta and may change in the near future.

Args:
    dim (int): dimension along which to index
    index (Tensor): indices of ``source`` to select from,
        should have dtype either `torch.int64` or `torch.int32`
    source (FloatTensor): the tensor containing values to accumulate
    reduce (str): the reduction operation to apply
        (:obj:`"prod"`, :obj:`"mean"`, :obj:`"amax"`, :obj:`"amin"`)

Keyword args:
    include_self (bool): whether the elements from the ``self`` tensor are
        included in the reduction

Example::

    >>> x = torch.empty(5, 3).fill_(2)
    >>> t = torch.tensor([[1, 2, 3], [4, 5, 6], [7, 8, 9], [10, 11, 12]], dtype=torch.float)
    >>> index = torch.tensor([0, 4, 2, 0])
    >>> x.index_reduce_(0, index, t, 'prod')
    tensor([[20., 44., 72.],
            [ 2.,  2.,  2.],
            [14., 16., 18.],
            [ 2.,  2.,  2.],
            [ 8., 10., 12.]])
    >>> x = torch.empty(5, 3).fill_(2)
    >>> x.index_reduce_(0, index, t, 'prod', include_self=False)
    tensor([[10., 22., 36.],
            [ 2.,  2.,  2.],
            [ 7.,  8.,  9.],
            [ 2.,  2.,  2.],
            [ 4.,  5.,  6.]])
""".format(
        **reproducibility_notes
    ),
)

add_docstr_all(
    "index_select",
    r"""
index_select(dim, index) -> Tensor

See :func:`torch.index_select`
""",
)

add_docstr_all(
    "sparse_mask",
    r"""
sparse_mask(mask) -> Tensor

Returns a new :ref:`sparse tensor <sparse-docs>` with values from a
strided tensor :attr:`self` filtered by the indices of the sparse
tensor :attr:`mask`. The values of :attr:`mask` sparse tensor are
ignored. :attr:`self` and :attr:`mask` tensors must have the same
shape.

.. note::

  The returned sparse tensor has the same indices as the sparse tensor
  :attr:`mask`, even when the corresponding values in :attr:`self` are
  zeros.

Args:
    mask (Tensor): a sparse tensor whose indices are used as a filter

Example::

    >>> nse = 5
    >>> dims = (5, 5, 2, 2)
    >>> I = torch.cat([torch.randint(0, dims[0], size=(nse,)),
    ...                torch.randint(0, dims[1], size=(nse,))], 0).reshape(2, nse)
    >>> V = torch.randn(nse, dims[2], dims[3])
    >>> S = torch.sparse_coo_tensor(I, V, dims).coalesce()
    >>> D = torch.randn(dims)
    >>> D.sparse_mask(S)
    tensor(indices=tensor([[0, 0, 0, 2],
                           [0, 1, 4, 3]]),
           values=tensor([[[ 1.6550,  0.2397],
                           [-0.1611, -0.0779]],

                          [[ 0.2326, -1.0558],
                           [ 1.4711,  1.9678]],

                          [[-0.5138, -0.0411],
                           [ 1.9417,  0.5158]],

                          [[ 0.0793,  0.0036],
                           [-0.2569, -0.1055]]]),
           size=(5, 5, 2, 2), nnz=4, layout=torch.sparse_coo)
""",
)

add_docstr_all(
    "inverse",
    r"""
inverse() -> Tensor

See :func:`torch.inverse`
""",
)

add_docstr_all(
    "isnan",
    r"""
isnan() -> Tensor

See :func:`torch.isnan`
""",
)

add_docstr_all(
    "isinf",
    r"""
isinf() -> Tensor

See :func:`torch.isinf`
""",
)

add_docstr_all(
    "isposinf",
    r"""
isposinf() -> Tensor

See :func:`torch.isposinf`
""",
)

add_docstr_all(
    "isneginf",
    r"""
isneginf() -> Tensor

See :func:`torch.isneginf`
""",
)

add_docstr_all(
    "isfinite",
    r"""
isfinite() -> Tensor

See :func:`torch.isfinite`
""",
)

add_docstr_all(
    "isclose",
    r"""
isclose(other, rtol=1e-05, atol=1e-08, equal_nan=False) -> Tensor

See :func:`torch.isclose`
""",
)

add_docstr_all(
    "isreal",
    r"""
isreal() -> Tensor

See :func:`torch.isreal`
""",
)

add_docstr_all(
    "is_coalesced",
    r"""
is_coalesced() -> bool

Returns ``True`` if :attr:`self` is a :ref:`sparse COO tensor
<sparse-coo-docs>` that is coalesced, ``False`` otherwise.

.. warning::
  Throws an error if :attr:`self` is not a sparse COO tensor.

See :meth:`coalesce` and :ref:`uncoalesced tensors <sparse-uncoalesced-coo-docs>`.
""",
)

add_docstr_all(
    "is_contiguous",
    r"""
is_contiguous(memory_format=torch.contiguous_format) -> bool

Returns True if :attr:`self` tensor is contiguous in memory in the order specified
by memory format.

Args:
    memory_format (:class:`torch.memory_format`, optional): Specifies memory allocation
        order. Default: ``torch.contiguous_format``.
""",
)

add_docstr_all(
    "is_pinned",
    r"""
Returns true if this tensor resides in pinned memory.
""",
)

add_docstr_all(
    "is_floating_point",
    r"""
is_floating_point() -> bool

Returns True if the data type of :attr:`self` is a floating point data type.
""",
)

add_docstr_all(
    "is_complex",
    r"""
is_complex() -> bool

Returns True if the data type of :attr:`self` is a complex data type.
""",
)

add_docstr_all(
    "is_inference",
    r"""
is_inference() -> bool

See :func:`torch.is_inference`
""",
)

add_docstr_all(
    "is_conj",
    r"""
is_conj() -> bool

Returns True if the conjugate bit of :attr:`self` is set to true.
""",
)

add_docstr_all(
    "is_neg",
    r"""
is_neg() -> bool

Returns True if the negative bit of :attr:`self` is set to true.
""",
)

add_docstr_all(
    "is_signed",
    r"""
is_signed() -> bool

Returns True if the data type of :attr:`self` is a signed data type.
""",
)

add_docstr_all(
    "is_set_to",
    r"""
is_set_to(tensor) -> bool

Returns True if both tensors are pointing to the exact same memory (same
storage, offset, size and stride).
""",
)

add_docstr_all(
    "item",
    r"""
item() -> number

Returns the value of this tensor as a standard Python number. This only works
for tensors with one element. For other cases, see :meth:`~Tensor.tolist`.

This operation is not differentiable.

Example::

    >>> x = torch.tensor([1.0])
    >>> x.item()
    1.0

""",
)

add_docstr_all(
    "kron",
    r"""
kron(other) -> Tensor

See :func:`torch.kron`
""",
)

add_docstr_all(
    "kthvalue",
    r"""
kthvalue(k, dim=None, keepdim=False) -> (Tensor, LongTensor)

See :func:`torch.kthvalue`
""",
)

add_docstr_all(
    "ldexp",
    r"""
ldexp(other) -> Tensor

See :func:`torch.ldexp`
""",
)

add_docstr_all(
    "ldexp_",
    r"""
ldexp_(other) -> Tensor

In-place version of :meth:`~Tensor.ldexp`
""",
)

add_docstr_all(
    "lcm",
    r"""
lcm(other) -> Tensor

See :func:`torch.lcm`
""",
)

add_docstr_all(
    "lcm_",
    r"""
lcm_(other) -> Tensor

In-place version of :meth:`~Tensor.lcm`
""",
)

add_docstr_all(
    "le",
    r"""
le(other) -> Tensor

See :func:`torch.le`.
""",
)

add_docstr_all(
    "le_",
    r"""
le_(other) -> Tensor

In-place version of :meth:`~Tensor.le`.
""",
)

add_docstr_all(
    "less_equal",
    r"""
less_equal(other) -> Tensor

See :func:`torch.less_equal`.
""",
)

add_docstr_all(
    "less_equal_",
    r"""
less_equal_(other) -> Tensor

In-place version of :meth:`~Tensor.less_equal`.
""",
)

add_docstr_all(
    "lerp",
    r"""
lerp(end, weight) -> Tensor

See :func:`torch.lerp`
""",
)

add_docstr_all(
    "lerp_",
    r"""
lerp_(end, weight) -> Tensor

In-place version of :meth:`~Tensor.lerp`
""",
)

add_docstr_all(
    "lgamma",
    r"""
lgamma() -> Tensor

See :func:`torch.lgamma`
""",
)

add_docstr_all(
    "lgamma_",
    r"""
lgamma_() -> Tensor

In-place version of :meth:`~Tensor.lgamma`
""",
)

add_docstr_all(
    "log",
    r"""
log() -> Tensor

See :func:`torch.log`
""",
)

add_docstr_all(
    "log_",
    r"""
log_() -> Tensor

In-place version of :meth:`~Tensor.log`
""",
)

add_docstr_all(
    "log10",
    r"""
log10() -> Tensor

See :func:`torch.log10`
""",
)

add_docstr_all(
    "log10_",
    r"""
log10_() -> Tensor

In-place version of :meth:`~Tensor.log10`
""",
)

add_docstr_all(
    "log1p",
    r"""
log1p() -> Tensor

See :func:`torch.log1p`
""",
)

add_docstr_all(
    "log1p_",
    r"""
log1p_() -> Tensor

In-place version of :meth:`~Tensor.log1p`
""",
)

add_docstr_all(
    "log2",
    r"""
log2() -> Tensor

See :func:`torch.log2`
""",
)

add_docstr_all(
    "log2_",
    r"""
log2_() -> Tensor

In-place version of :meth:`~Tensor.log2`
""",
)

add_docstr_all(
    "logaddexp",
    r"""
logaddexp(other) -> Tensor

See :func:`torch.logaddexp`
""",
)

add_docstr_all(
    "logaddexp2",
    r"""
logaddexp2(other) -> Tensor

See :func:`torch.logaddexp2`
""",
)

add_docstr_all(
    "log_normal_",
    r"""
log_normal_(mean=1, std=2, *, generator=None)

Fills :attr:`self` tensor with numbers samples from the log-normal distribution
parameterized by the given mean :math:`\mu` and standard deviation
:math:`\sigma`. Note that :attr:`mean` and :attr:`std` are the mean and
standard deviation of the underlying normal distribution, and not of the
returned distribution:

.. math::

    f(x) = \dfrac{1}{x \sigma \sqrt{2\pi}}\ e^{-\frac{(\ln x - \mu)^2}{2\sigma^2}}
""",
)

add_docstr_all(
    "logsumexp",
    r"""
logsumexp(dim, keepdim=False) -> Tensor

See :func:`torch.logsumexp`
""",
)

add_docstr_all(
    "lt",
    r"""
lt(other) -> Tensor

See :func:`torch.lt`.
""",
)

add_docstr_all(
    "lt_",
    r"""
lt_(other) -> Tensor

In-place version of :meth:`~Tensor.lt`.
""",
)

add_docstr_all(
    "less",
    r"""
lt(other) -> Tensor

See :func:`torch.less`.
""",
)

add_docstr_all(
    "less_",
    r"""
less_(other) -> Tensor

In-place version of :meth:`~Tensor.less`.
""",
)

add_docstr_all(
    "lu_solve",
    r"""
lu_solve(LU_data, LU_pivots) -> Tensor

See :func:`torch.lu_solve`
""",
)

add_docstr_all(
    "map_",
    r"""
map_(tensor, callable)

Applies :attr:`callable` for each element in :attr:`self` tensor and the given
:attr:`tensor` and stores the results in :attr:`self` tensor. :attr:`self` tensor and
the given :attr:`tensor` must be :ref:`broadcastable <broadcasting-semantics>`.

The :attr:`callable` should have the signature::

    def callable(a, b) -> number
""",
)

add_docstr_all(
    "masked_scatter_",
    r"""
masked_scatter_(mask, source)

Copies elements from :attr:`source` into :attr:`self` tensor at positions where
the :attr:`mask` is True.
The shape of :attr:`mask` must be :ref:`broadcastable <broadcasting-semantics>`
with the shape of the underlying tensor. The :attr:`source` should have at least
as many elements as the number of ones in :attr:`mask`

Args:
    mask (BoolTensor): the boolean mask
    source (Tensor): the tensor to copy from

.. note::

    The :attr:`mask` operates on the :attr:`self` tensor, not on the given
    :attr:`source` tensor.
""",
)

add_docstr_all(
    "masked_fill_",
    r"""
masked_fill_(mask, value)

Fills elements of :attr:`self` tensor with :attr:`value` where :attr:`mask` is
True. The shape of :attr:`mask` must be
:ref:`broadcastable <broadcasting-semantics>` with the shape of the underlying
tensor.

Args:
    mask (BoolTensor): the boolean mask
    value (float): the value to fill in with
""",
)

add_docstr_all(
    "masked_select",
    r"""
masked_select(mask) -> Tensor

See :func:`torch.masked_select`
""",
)

add_docstr_all(
    "matrix_power",
    r"""
matrix_power(n) -> Tensor

.. note:: :meth:`~Tensor.matrix_power` is deprecated, use :func:`torch.linalg.matrix_power` instead.

Alias for :func:`torch.linalg.matrix_power`
""",
)

add_docstr_all(
    "matrix_exp",
    r"""
matrix_exp() -> Tensor

See :func:`torch.matrix_exp`
""",
)

add_docstr_all(
    "max",
    r"""
max(dim=None, keepdim=False) -> Tensor or (Tensor, Tensor)

See :func:`torch.max`
""",
)

add_docstr_all(
    "amax",
    r"""
amax(dim=None, keepdim=False) -> Tensor

See :func:`torch.amax`
""",
)

add_docstr_all(
    "maximum",
    r"""
maximum(other) -> Tensor

See :func:`torch.maximum`
""",
)

add_docstr_all(
    "fmax",
    r"""
fmax(other) -> Tensor

See :func:`torch.fmax`
""",
)

add_docstr_all(
    "argmax",
    r"""
argmax(dim=None, keepdim=False) -> LongTensor

See :func:`torch.argmax`
""",
)

add_docstr_all(
    "argwhere",
    r"""
argwhere() -> Tensor

See :func:`torch.argwhere`
""",
)

add_docstr_all(
    "mean",
    r"""
mean(dim=None, keepdim=False, *, dtype=None) -> Tensor

See :func:`torch.mean`
""",
)

add_docstr_all(
    "nanmean",
    r"""
nanmean(dim=None, keepdim=False, *, dtype=None) -> Tensor

See :func:`torch.nanmean`
""",
)

add_docstr_all(
    "median",
    r"""
median(dim=None, keepdim=False) -> (Tensor, LongTensor)

See :func:`torch.median`
""",
)

add_docstr_all(
    "nanmedian",
    r"""
nanmedian(dim=None, keepdim=False) -> (Tensor, LongTensor)

See :func:`torch.nanmedian`
""",
)

add_docstr_all(
    "min",
    r"""
min(dim=None, keepdim=False) -> Tensor or (Tensor, Tensor)

See :func:`torch.min`
""",
)

add_docstr_all(
    "amin",
    r"""
amin(dim=None, keepdim=False) -> Tensor

See :func:`torch.amin`
""",
)

add_docstr_all(
    "minimum",
    r"""
minimum(other) -> Tensor

See :func:`torch.minimum`
""",
)

add_docstr_all(
    "aminmax",
    r"""
aminmax(*, dim=None, keepdim=False) -> (Tensor min, Tensor max)

See :func:`torch.aminmax`
""",
)

add_docstr_all(
    "fmin",
    r"""
fmin(other) -> Tensor

See :func:`torch.fmin`
""",
)

add_docstr_all(
    "argmin",
    r"""
argmin(dim=None, keepdim=False) -> LongTensor

See :func:`torch.argmin`
""",
)

add_docstr_all(
    "mm",
    r"""
mm(mat2) -> Tensor

See :func:`torch.mm`
""",
)

add_docstr_all(
    "mode",
    r"""
mode(dim=None, keepdim=False) -> (Tensor, LongTensor)

See :func:`torch.mode`
""",
)

add_docstr_all(
    "movedim",
    r"""
movedim(source, destination) -> Tensor

See :func:`torch.movedim`
""",
)

add_docstr_all(
    "moveaxis",
    r"""
moveaxis(source, destination) -> Tensor

See :func:`torch.moveaxis`
""",
)

add_docstr_all(
    "mul",
    r"""
mul(value) -> Tensor

See :func:`torch.mul`.
""",
)

add_docstr_all(
    "mul_",
    r"""
mul_(value) -> Tensor

In-place version of :meth:`~Tensor.mul`.
""",
)

add_docstr_all(
    "multiply",
    r"""
multiply(value) -> Tensor

See :func:`torch.multiply`.
""",
)

add_docstr_all(
    "multiply_",
    r"""
multiply_(value) -> Tensor

In-place version of :meth:`~Tensor.multiply`.
""",
)

add_docstr_all(
    "multinomial",
    r"""
multinomial(num_samples, replacement=False, *, generator=None) -> Tensor

See :func:`torch.multinomial`
""",
)

add_docstr_all(
    "mv",
    r"""
mv(vec) -> Tensor

See :func:`torch.mv`
""",
)

add_docstr_all(
    "mvlgamma",
    r"""
mvlgamma(p) -> Tensor

See :func:`torch.mvlgamma`
""",
)

add_docstr_all(
    "mvlgamma_",
    r"""
mvlgamma_(p) -> Tensor

In-place version of :meth:`~Tensor.mvlgamma`
""",
)

add_docstr_all(
    "narrow",
    r"""
narrow(dimension, start, length) -> Tensor

See :func:`torch.narrow`

Example::

    >>> x = torch.tensor([[1, 2, 3], [4, 5, 6], [7, 8, 9]])
    >>> x.narrow(0, 0, 2)
    tensor([[ 1,  2,  3],
            [ 4,  5,  6]])
    >>> x.narrow(1, 1, 2)
    tensor([[ 2,  3],
            [ 5,  6],
            [ 8,  9]])
""",
)

add_docstr_all(
    "narrow_copy",
    r"""
narrow_copy(dimension, start, length) -> Tensor

See :func:`torch.narrow_copy`.
""",
)

add_docstr_all(
    "ndimension",
    r"""
ndimension() -> int

Alias for :meth:`~Tensor.dim()`
""",
)

add_docstr_all(
    "nan_to_num",
    r"""
nan_to_num(nan=0.0, posinf=None, neginf=None) -> Tensor

See :func:`torch.nan_to_num`.
""",
)

add_docstr_all(
    "nan_to_num_",
    r"""
nan_to_num_(nan=0.0, posinf=None, neginf=None) -> Tensor

In-place version of :meth:`~Tensor.nan_to_num`.
""",
)

add_docstr_all(
    "ne",
    r"""
ne(other) -> Tensor

See :func:`torch.ne`.
""",
)

add_docstr_all(
    "ne_",
    r"""
ne_(other) -> Tensor

In-place version of :meth:`~Tensor.ne`.
""",
)

add_docstr_all(
    "not_equal",
    r"""
not_equal(other) -> Tensor

See :func:`torch.not_equal`.
""",
)

add_docstr_all(
    "not_equal_",
    r"""
not_equal_(other) -> Tensor

In-place version of :meth:`~Tensor.not_equal`.
""",
)

add_docstr_all(
    "neg",
    r"""
neg() -> Tensor

See :func:`torch.neg`
""",
)

add_docstr_all(
    "negative",
    r"""
negative() -> Tensor

See :func:`torch.negative`
""",
)

add_docstr_all(
    "neg_",
    r"""
neg_() -> Tensor

In-place version of :meth:`~Tensor.neg`
""",
)

add_docstr_all(
    "negative_",
    r"""
negative_() -> Tensor

In-place version of :meth:`~Tensor.negative`
""",
)

add_docstr_all(
    "nelement",
    r"""
nelement() -> int

Alias for :meth:`~Tensor.numel`
""",
)

add_docstr_all(
    "nextafter",
    r"""
nextafter(other) -> Tensor
See :func:`torch.nextafter`
""",
)

add_docstr_all(
    "nextafter_",
    r"""
nextafter_(other) -> Tensor
In-place version of :meth:`~Tensor.nextafter`
""",
)

add_docstr_all(
    "nonzero",
    r"""
nonzero() -> LongTensor

See :func:`torch.nonzero`
""",
)

add_docstr_all(
    "norm",
    r"""
norm(p=2, dim=None, keepdim=False) -> Tensor

See :func:`torch.norm`
""",
)

add_docstr_all(
    "normal_",
    r"""
normal_(mean=0, std=1, *, generator=None) -> Tensor

Fills :attr:`self` tensor with elements samples from the normal distribution
parameterized by :attr:`mean` and :attr:`std`.
""",
)

add_docstr_all(
    "numel",
    r"""
numel() -> int

See :func:`torch.numel`
""",
)

add_docstr_all(
    "numpy",
    r"""
numpy(*, force=False) -> numpy.ndarray

Returns the tensor as a NumPy :class:`ndarray`.

If :attr:`force` is ``False`` (the default), the conversion
is performed only if the tensor is on the CPU, does not require grad,
does not have its conjugate bit set, and is a dtype and layout that
NumPy supports. The returned ndarray and the tensor will share their
storage, so changes to the tensor will be reflected in the ndarray
and vice versa.

If :attr:`force` is ``True`` this is equivalent to
calling ``t.detach().cpu().resolve_conj().resolve_neg().numpy()``.
If the tensor isn't on the CPU or the conjugate or negative bit is set,
the tensor won't share its storage with the returned ndarray.
Setting :attr:`force` to ``True`` can be a useful shorthand.

Args:
    force (bool): if ``True``, the ndarray may be a copy of the tensor
               instead of always sharing memory, defaults to ``False``.
""",
)

add_docstr_all(
    "orgqr",
    r"""
orgqr(input2) -> Tensor

See :func:`torch.orgqr`
""",
)

add_docstr_all(
    "ormqr",
    r"""
ormqr(input2, input3, left=True, transpose=False) -> Tensor

See :func:`torch.ormqr`
""",
)

add_docstr_all(
    "permute",
    r"""
permute(*dims) -> Tensor

See :func:`torch.permute`
""",
)

add_docstr_all(
    "polygamma",
    r"""
polygamma(n) -> Tensor

See :func:`torch.polygamma`
""",
)

add_docstr_all(
    "polygamma_",
    r"""
polygamma_(n) -> Tensor

In-place version of :meth:`~Tensor.polygamma`
""",
)

add_docstr_all(
    "positive",
    r"""
positive() -> Tensor

See :func:`torch.positive`
""",
)

add_docstr_all(
    "pow",
    r"""
pow(exponent) -> Tensor

See :func:`torch.pow`
""",
)

add_docstr_all(
    "pow_",
    r"""
pow_(exponent) -> Tensor

In-place version of :meth:`~Tensor.pow`
""",
)

add_docstr_all(
    "float_power",
    r"""
float_power(exponent) -> Tensor

See :func:`torch.float_power`
""",
)

add_docstr_all(
    "float_power_",
    r"""
float_power_(exponent) -> Tensor

In-place version of :meth:`~Tensor.float_power`
""",
)

add_docstr_all(
    "prod",
    r"""
prod(dim=None, keepdim=False, dtype=None) -> Tensor

See :func:`torch.prod`
""",
)

add_docstr_all(
    "put_",
    r"""
put_(index, source, accumulate=False) -> Tensor

Copies the elements from :attr:`source` into the positions specified by
:attr:`index`. For the purpose of indexing, the :attr:`self` tensor is treated as if
it were a 1-D tensor.

:attr:`index` and :attr:`source` need to have the same number of elements, but not necessarily
the same shape.

If :attr:`accumulate` is ``True``, the elements in :attr:`source` are added to
:attr:`self`. If accumulate is ``False``, the behavior is undefined if :attr:`index`
contain duplicate elements.

Args:
    index (LongTensor): the indices into self
    source (Tensor): the tensor containing values to copy from
    accumulate (bool): whether to accumulate into self

Example::

    >>> src = torch.tensor([[4, 3, 5],
    ...                     [6, 7, 8]])
    >>> src.put_(torch.tensor([1, 3]), torch.tensor([9, 10]))
    tensor([[  4,   9,   5],
            [ 10,   7,   8]])
""",
)

add_docstr_all(
    "put",
    r"""
put(input, index, source, accumulate=False) -> Tensor

Out-of-place version of :meth:`torch.Tensor.put_`.
`input` corresponds to `self` in :meth:`torch.Tensor.put_`.
""",
)

add_docstr_all(
    "qr",
    r"""
qr(some=True) -> (Tensor, Tensor)

See :func:`torch.qr`
""",
)

add_docstr_all(
    "qscheme",
    r"""
qscheme() -> torch.qscheme

Returns the quantization scheme of a given QTensor.
""",
)

add_docstr_all(
    "quantile",
    r"""
quantile(q, dim=None, keepdim=False, *, interpolation='linear') -> Tensor

See :func:`torch.quantile`
""",
)

add_docstr_all(
    "nanquantile",
    r"""
nanquantile(q, dim=None, keepdim=False, *, interpolation='linear') -> Tensor

See :func:`torch.nanquantile`
""",
)

add_docstr_all(
    "q_scale",
    r"""
q_scale() -> float

Given a Tensor quantized by linear(affine) quantization,
returns the scale of the underlying quantizer().
""",
)

add_docstr_all(
    "q_zero_point",
    r"""
q_zero_point() -> int

Given a Tensor quantized by linear(affine) quantization,
returns the zero_point of the underlying quantizer().
""",
)

add_docstr_all(
    "q_per_channel_scales",
    r"""
q_per_channel_scales() -> Tensor

Given a Tensor quantized by linear (affine) per-channel quantization,
returns a Tensor of scales of the underlying quantizer. It has the number of
elements that matches the corresponding dimensions (from q_per_channel_axis) of
the tensor.
""",
)

add_docstr_all(
    "q_per_channel_zero_points",
    r"""
q_per_channel_zero_points() -> Tensor

Given a Tensor quantized by linear (affine) per-channel quantization,
returns a tensor of zero_points of the underlying quantizer. It has the number of
elements that matches the corresponding dimensions (from q_per_channel_axis) of
the tensor.
""",
)

add_docstr_all(
    "q_per_channel_axis",
    r"""
q_per_channel_axis() -> int

Given a Tensor quantized by linear (affine) per-channel quantization,
returns the index of dimension on which per-channel quantization is applied.
""",
)

add_docstr_all(
    "random_",
    r"""
random_(from=0, to=None, *, generator=None) -> Tensor

Fills :attr:`self` tensor with numbers sampled from the discrete uniform
distribution over ``[from, to - 1]``. If not specified, the values are usually
only bounded by :attr:`self` tensor's data type. However, for floating point
types, if unspecified, range will be ``[0, 2^mantissa]`` to ensure that every
value is representable. For example, `torch.tensor(1, dtype=torch.double).random_()`
will be uniform in ``[0, 2^53]``.
""",
)

add_docstr_all(
    "rad2deg",
    r"""
rad2deg() -> Tensor

See :func:`torch.rad2deg`
""",
)

add_docstr_all(
    "rad2deg_",
    r"""
rad2deg_() -> Tensor

In-place version of :meth:`~Tensor.rad2deg`
""",
)

add_docstr_all(
    "deg2rad",
    r"""
deg2rad() -> Tensor

See :func:`torch.deg2rad`
""",
)

add_docstr_all(
    "deg2rad_",
    r"""
deg2rad_() -> Tensor

In-place version of :meth:`~Tensor.deg2rad`
""",
)

add_docstr_all(
    "ravel",
    r"""
ravel() -> Tensor

see :func:`torch.ravel`
""",
)

add_docstr_all(
    "reciprocal",
    r"""
reciprocal() -> Tensor

See :func:`torch.reciprocal`
""",
)

add_docstr_all(
    "reciprocal_",
    r"""
reciprocal_() -> Tensor

In-place version of :meth:`~Tensor.reciprocal`
""",
)

add_docstr_all(
    "record_stream",
    r"""
record_stream(stream)

Ensures that the tensor memory is not reused for another tensor until all
current work queued on :attr:`stream` are complete.

.. note::

    The caching allocator is aware of only the stream where a tensor was
    allocated. Due to the awareness, it already correctly manages the life
    cycle of tensors on only one stream. But if a tensor is used on a stream
    different from the stream of origin, the allocator might reuse the memory
    unexpectedly. Calling this method lets the allocator know which streams
    have used the tensor.

""",
)

add_docstr_all(
    "remainder",
    r"""
remainder(divisor) -> Tensor

See :func:`torch.remainder`
""",
)

add_docstr_all(
    "remainder_",
    r"""
remainder_(divisor) -> Tensor

In-place version of :meth:`~Tensor.remainder`
""",
)

add_docstr_all(
    "renorm",
    r"""
renorm(p, dim, maxnorm) -> Tensor

See :func:`torch.renorm`
""",
)

add_docstr_all(
    "renorm_",
    r"""
renorm_(p, dim, maxnorm) -> Tensor

In-place version of :meth:`~Tensor.renorm`
""",
)

add_docstr_all(
    "repeat",
    r"""
repeat(*sizes) -> Tensor

Repeats this tensor along the specified dimensions.

Unlike :meth:`~Tensor.expand`, this function copies the tensor's data.

.. warning::

    :meth:`~Tensor.repeat` behaves differently from
    `numpy.repeat <https://docs.scipy.org/doc/numpy/reference/generated/numpy.repeat.html>`_,
    but is more similar to
    `numpy.tile <https://docs.scipy.org/doc/numpy/reference/generated/numpy.tile.html>`_.
    For the operator similar to `numpy.repeat`, see :func:`torch.repeat_interleave`.

Args:
    sizes (torch.Size or int...): The number of times to repeat this tensor along each
        dimension

Example::

    >>> x = torch.tensor([1, 2, 3])
    >>> x.repeat(4, 2)
    tensor([[ 1,  2,  3,  1,  2,  3],
            [ 1,  2,  3,  1,  2,  3],
            [ 1,  2,  3,  1,  2,  3],
            [ 1,  2,  3,  1,  2,  3]])
    >>> x.repeat(4, 2, 1).size()
    torch.Size([4, 2, 3])
""",
)

add_docstr_all(
    "repeat_interleave",
    r"""
repeat_interleave(repeats, dim=None, *, output_size=None) -> Tensor

See :func:`torch.repeat_interleave`.
""",
)

add_docstr_all(
    "requires_grad_",
    r"""
requires_grad_(requires_grad=True) -> Tensor

Change if autograd should record operations on this tensor: sets this tensor's
:attr:`requires_grad` attribute in-place. Returns this tensor.

:func:`requires_grad_`'s main use case is to tell autograd to begin recording
operations on a Tensor ``tensor``. If ``tensor`` has ``requires_grad=False``
(because it was obtained through a DataLoader, or required preprocessing or
initialization), ``tensor.requires_grad_()`` makes it so that autograd will
begin to record operations on ``tensor``.

Args:
    requires_grad (bool): If autograd should record operations on this tensor.
        Default: ``True``.

Example::

    >>> # Let's say we want to preprocess some saved weights and use
    >>> # the result as new weights.
    >>> saved_weights = [0.1, 0.2, 0.3, 0.25]
    >>> loaded_weights = torch.tensor(saved_weights)
    >>> weights = preprocess(loaded_weights)  # some function
    >>> weights
    tensor([-0.5503,  0.4926, -2.1158, -0.8303])

    >>> # Now, start to record operations done to weights
    >>> weights.requires_grad_()
    >>> out = weights.pow(2).sum()
    >>> out.backward()
    >>> weights.grad
    tensor([-1.1007,  0.9853, -4.2316, -1.6606])

""",
)

add_docstr_all(
    "reshape",
    r"""
reshape(*shape) -> Tensor

Returns a tensor with the same data and number of elements as :attr:`self`
but with the specified shape. This method returns a view if :attr:`shape` is
compatible with the current shape. See :meth:`torch.Tensor.view` on when it is
possible to return a view.

See :func:`torch.reshape`

Args:
    shape (tuple of ints or int...): the desired shape

""",
)

add_docstr_all(
    "reshape_as",
    r"""
reshape_as(other) -> Tensor

Returns this tensor as the same shape as :attr:`other`.
``self.reshape_as(other)`` is equivalent to ``self.reshape(other.sizes())``.
This method returns a view if ``other.sizes()`` is compatible with the current
shape. See :meth:`torch.Tensor.view` on when it is possible to return a view.

Please see :meth:`reshape` for more information about ``reshape``.

Args:
    other (:class:`torch.Tensor`): The result tensor has the same shape
        as :attr:`other`.
""",
)

add_docstr_all(
    "resize_",
    r"""
resize_(*sizes, memory_format=torch.contiguous_format) -> Tensor

Resizes :attr:`self` tensor to the specified size. If the number of elements is
larger than the current storage size, then the underlying storage is resized
to fit the new number of elements. If the number of elements is smaller, the
underlying storage is not changed. Existing elements are preserved but any new
memory is uninitialized.

.. warning::

    This is a low-level method. The storage is reinterpreted as C-contiguous,
    ignoring the current strides (unless the target size equals the current
    size, in which case the tensor is left unchanged). For most purposes, you
    will instead want to use :meth:`~Tensor.view()`, which checks for
    contiguity, or :meth:`~Tensor.reshape()`, which copies data if needed. To
    change the size in-place with custom strides, see :meth:`~Tensor.set_()`.

Args:
    sizes (torch.Size or int...): the desired size
    memory_format (:class:`torch.memory_format`, optional): the desired memory format of
        Tensor. Default: ``torch.contiguous_format``. Note that memory format of
        :attr:`self` is going to be unaffected if ``self.size()`` matches ``sizes``.

Example::

    >>> x = torch.tensor([[1, 2], [3, 4], [5, 6]])
    >>> x.resize_(2, 2)
    tensor([[ 1,  2],
            [ 3,  4]])
""",
)

add_docstr_all(
    "resize_as_",
    r"""
resize_as_(tensor, memory_format=torch.contiguous_format) -> Tensor

Resizes the :attr:`self` tensor to be the same size as the specified
:attr:`tensor`. This is equivalent to ``self.resize_(tensor.size())``.

Args:
    memory_format (:class:`torch.memory_format`, optional): the desired memory format of
        Tensor. Default: ``torch.contiguous_format``. Note that memory format of
        :attr:`self` is going to be unaffected if ``self.size()`` matches ``tensor.size()``.

""",
)

add_docstr_all(
    "rot90",
    r"""
rot90(k, dims) -> Tensor

See :func:`torch.rot90`
""",
)

add_docstr_all(
    "round",
    r"""
round(decimals=0) -> Tensor

See :func:`torch.round`
""",
)

add_docstr_all(
    "round_",
    r"""
round_(decimals=0) -> Tensor

In-place version of :meth:`~Tensor.round`
""",
)

add_docstr_all(
    "rsqrt",
    r"""
rsqrt() -> Tensor

See :func:`torch.rsqrt`
""",
)

add_docstr_all(
    "rsqrt_",
    r"""
rsqrt_() -> Tensor

In-place version of :meth:`~Tensor.rsqrt`
""",
)

add_docstr_all(
    "scatter_",
    r"""
scatter_(dim, index, src, reduce=None) -> Tensor

Writes all values from the tensor :attr:`src` into :attr:`self` at the indices
specified in the :attr:`index` tensor. For each value in :attr:`src`, its output
index is specified by its index in :attr:`src` for ``dimension != dim`` and by
the corresponding value in :attr:`index` for ``dimension = dim``.

For a 3-D tensor, :attr:`self` is updated as::

    self[index[i][j][k]][j][k] = src[i][j][k]  # if dim == 0
    self[i][index[i][j][k]][k] = src[i][j][k]  # if dim == 1
    self[i][j][index[i][j][k]] = src[i][j][k]  # if dim == 2

This is the reverse operation of the manner described in :meth:`~Tensor.gather`.

:attr:`self`, :attr:`index` and :attr:`src` (if it is a Tensor) should all have
the same number of dimensions. It is also required that
``index.size(d) <= src.size(d)`` for all dimensions ``d``, and that
``index.size(d) <= self.size(d)`` for all dimensions ``d != dim``.
Note that ``index`` and ``src`` do not broadcast.

Moreover, as for :meth:`~Tensor.gather`, the values of :attr:`index` must be
between ``0`` and ``self.size(dim) - 1`` inclusive.

.. warning::

    When indices are not unique, the behavior is non-deterministic (one of the
    values from ``src`` will be picked arbitrarily) and the gradient will be
    incorrect (it will be propagated to all locations in the source that
    correspond to the same index)!

.. note::

    The backward pass is implemented only for ``src.shape == index.shape``.

Additionally accepts an optional :attr:`reduce` argument that allows
specification of an optional reduction operation, which is applied to all
values in the tensor :attr:`src` into :attr:`self` at the indicies
specified in the :attr:`index`. For each value in :attr:`src`, the reduction
operation is applied to an index in :attr:`self` which is specified by
its index in :attr:`src` for ``dimension != dim`` and by the corresponding
value in :attr:`index` for ``dimension = dim``.

Given a 3-D tensor and reduction using the multiplication operation, :attr:`self`
is updated as::

    self[index[i][j][k]][j][k] *= src[i][j][k]  # if dim == 0
    self[i][index[i][j][k]][k] *= src[i][j][k]  # if dim == 1
    self[i][j][index[i][j][k]] *= src[i][j][k]  # if dim == 2

Reducing with the addition operation is the same as using
:meth:`~torch.Tensor.scatter_add_`.

Args:
    dim (int): the axis along which to index
    index (LongTensor): the indices of elements to scatter, can be either empty
        or of the same dimensionality as ``src``. When empty, the operation
        returns ``self`` unchanged.
    src (Tensor or float): the source element(s) to scatter.
    reduce (str, optional): reduction operation to apply, can be either
        ``'add'`` or ``'multiply'``.

Example::

    >>> src = torch.arange(1, 11).reshape((2, 5))
    >>> src
    tensor([[ 1,  2,  3,  4,  5],
            [ 6,  7,  8,  9, 10]])
    >>> index = torch.tensor([[0, 1, 2, 0]])
    >>> torch.zeros(3, 5, dtype=src.dtype).scatter_(0, index, src)
    tensor([[1, 0, 0, 4, 0],
            [0, 2, 0, 0, 0],
            [0, 0, 3, 0, 0]])
    >>> index = torch.tensor([[0, 1, 2], [0, 1, 4]])
    >>> torch.zeros(3, 5, dtype=src.dtype).scatter_(1, index, src)
    tensor([[1, 2, 3, 0, 0],
            [6, 7, 0, 0, 8],
            [0, 0, 0, 0, 0]])

    >>> torch.full((2, 4), 2.).scatter_(1, torch.tensor([[2], [3]]),
    ...            1.23, reduce='multiply')
    tensor([[2.0000, 2.0000, 2.4600, 2.0000],
            [2.0000, 2.0000, 2.0000, 2.4600]])
    >>> torch.full((2, 4), 2.).scatter_(1, torch.tensor([[2], [3]]),
    ...            1.23, reduce='add')
    tensor([[2.0000, 2.0000, 3.2300, 2.0000],
            [2.0000, 2.0000, 2.0000, 3.2300]])

""",
)

add_docstr_all(
    "scatter_add_",
    r"""
scatter_add_(dim, index, src) -> Tensor

Adds all values from the tensor :attr:`src` into :attr:`self` at the indices
specified in the :attr:`index` tensor in a similar fashion as
:meth:`~torch.Tensor.scatter_`. For each value in :attr:`src`, it is added to
an index in :attr:`self` which is specified by its index in :attr:`src`
for ``dimension != dim`` and by the corresponding value in :attr:`index` for
``dimension = dim``.

For a 3-D tensor, :attr:`self` is updated as::

    self[index[i][j][k]][j][k] += src[i][j][k]  # if dim == 0
    self[i][index[i][j][k]][k] += src[i][j][k]  # if dim == 1
    self[i][j][index[i][j][k]] += src[i][j][k]  # if dim == 2

:attr:`self`, :attr:`index` and :attr:`src` should have same number of
dimensions. It is also required that ``index.size(d) <= src.size(d)`` for all
dimensions ``d``, and that ``index.size(d) <= self.size(d)`` for all dimensions
``d != dim``. Note that ``index`` and ``src`` do not broadcast.

Note:
    {forward_reproducibility_note}

.. note::

    The backward pass is implemented only for ``src.shape == index.shape``.

Args:
    dim (int): the axis along which to index
    index (LongTensor): the indices of elements to scatter and add, can be
        either empty or of the same dimensionality as ``src``. When empty, the
        operation returns ``self`` unchanged.
    src (Tensor): the source elements to scatter and add

Example::

    >>> src = torch.ones((2, 5))
    >>> index = torch.tensor([[0, 1, 2, 0, 0]])
    >>> torch.zeros(3, 5, dtype=src.dtype).scatter_add_(0, index, src)
    tensor([[1., 0., 0., 1., 1.],
            [0., 1., 0., 0., 0.],
            [0., 0., 1., 0., 0.]])
    >>> index = torch.tensor([[0, 1, 2, 0, 0], [0, 1, 2, 2, 2]])
    >>> torch.zeros(3, 5, dtype=src.dtype).scatter_add_(0, index, src)
    tensor([[2., 0., 0., 1., 1.],
            [0., 2., 0., 0., 0.],
            [0., 0., 2., 1., 1.]])

""".format(
        **reproducibility_notes
    ),
)

add_docstr_all(
    "scatter_reduce_",
    r"""
scatter_reduce_(dim, index, src, reduce, *, include_self=True) -> Tensor

Reduces all values from the :attr:`src` tensor to the indices specified in
the :attr:`index` tensor in the :attr:`self` tensor using the applied reduction
defined via the :attr:`reduce` argument (:obj:`"sum"`, :obj:`"prod"`, :obj:`"mean"`,
:obj:`"amax"`, :obj:`"amin"`). For each value in :attr:`src`, it is reduced to an
index in :attr:`self` which is specified by its index in :attr:`src` for
``dimension != dim`` and by the corresponding value in :attr:`index` for
``dimension = dim``. If :obj:`include_self="True"`, the values in the :attr:`self`
tensor are included in the reduction.

:attr:`self`, :attr:`index` and :attr:`src` should all have
the same number of dimensions. It is also required that
``index.size(d) <= src.size(d)`` for all dimensions ``d``, and that
``index.size(d) <= self.size(d)`` for all dimensions ``d != dim``.
Note that ``index`` and ``src`` do not broadcast.

For a 3-D tensor with :obj:`reduce="sum"` and :obj:`include_self=True` the
output is given as::

    self[index[i][j][k]][j][k] += src[i][j][k]  # if dim == 0
    self[i][index[i][j][k]][k] += src[i][j][k]  # if dim == 1
    self[i][j][index[i][j][k]] += src[i][j][k]  # if dim == 2

Note:
    {forward_reproducibility_note}

.. note::

    The backward pass is implemented only for ``src.shape == index.shape``.

.. warning::

    This function is in beta and may change in the near future.

Args:
    dim (int): the axis along which to index
    index (LongTensor): the indices of elements to scatter and reduce.
    src (Tensor): the source elements to scatter and reduce
    reduce (str): the reduction operation to apply for non-unique indices
        (:obj:`"sum"`, :obj:`"prod"`, :obj:`"mean"`, :obj:`"amax"`, :obj:`"amin"`)
    include_self (bool): whether elements from the :attr:`self` tensor are
        included in the reduction

Example::

    >>> src = torch.tensor([1., 2., 3., 4., 5., 6.])
    >>> index = torch.tensor([0, 1, 0, 1, 2, 1])
    >>> input = torch.tensor([1., 2., 3., 4.])
    >>> input.scatter_reduce(0, index, src, reduce="sum")
    tensor([5., 14., 8., 4.])
    >>> input.scatter_reduce(0, index, src, reduce="sum", include_self=False)
    tensor([4., 12., 5., 4.])
    >>> input2 = torch.tensor([5., 4., 3., 2.])
    >>> input2.scatter_reduce(0, index, src, reduce="amax")
    tensor([5., 6., 5., 2.])
    >>> input2.scatter_reduce(0, index, src, reduce="amax", include_self=False)
    tensor([3., 6., 5., 2.])


""".format(
        **reproducibility_notes
    ),
)

add_docstr_all(
    "select",
    r"""
select(dim, index) -> Tensor

See :func:`torch.select`
""",
)

add_docstr_all(
    "select_scatter",
    r"""
select_scatter(src, dim, index) -> Tensor

See :func:`torch.select_scatter`
""",
)

add_docstr_all(
    "slice_scatter",
    r"""
slice_scatter(src, dim=0, start=None, end=None, step=1) -> Tensor

See :func:`torch.slice_scatter`
""",
)

add_docstr_all(
    "set_",
    r"""
set_(source=None, storage_offset=0, size=None, stride=None) -> Tensor

Sets the underlying storage, size, and strides. If :attr:`source` is a tensor,
:attr:`self` tensor will share the same storage and have the same size and
strides as :attr:`source`. Changes to elements in one tensor will be reflected
in the other.

If :attr:`source` is a :class:`~torch.Storage`, the method sets the underlying
storage, offset, size, and stride.

Args:
    source (Tensor or Storage): the tensor or storage to use
    storage_offset (int, optional): the offset in the storage
    size (torch.Size, optional): the desired size. Defaults to the size of the source.
    stride (tuple, optional): the desired stride. Defaults to C-contiguous strides.
""",
)

add_docstr_all(
    "sigmoid",
    r"""
sigmoid() -> Tensor

See :func:`torch.sigmoid`
""",
)

add_docstr_all(
    "sigmoid_",
    r"""
sigmoid_() -> Tensor

In-place version of :meth:`~Tensor.sigmoid`
""",
)

add_docstr_all(
    "logit",
    r"""
logit() -> Tensor

See :func:`torch.logit`
""",
)

add_docstr_all(
    "logit_",
    r"""
logit_() -> Tensor

In-place version of :meth:`~Tensor.logit`
""",
)

add_docstr_all(
    "sign",
    r"""
sign() -> Tensor

See :func:`torch.sign`
""",
)

add_docstr_all(
    "sign_",
    r"""
sign_() -> Tensor

In-place version of :meth:`~Tensor.sign`
""",
)

add_docstr_all(
    "signbit",
    r"""
signbit() -> Tensor

See :func:`torch.signbit`
""",
)

add_docstr_all(
    "sgn",
    r"""
sgn() -> Tensor

See :func:`torch.sgn`
""",
)

add_docstr_all(
    "sgn_",
    r"""
sgn_() -> Tensor

In-place version of :meth:`~Tensor.sgn`
""",
)

add_docstr_all(
    "sin",
    r"""
sin() -> Tensor

See :func:`torch.sin`
""",
)

add_docstr_all(
    "sin_",
    r"""
sin_() -> Tensor

In-place version of :meth:`~Tensor.sin`
""",
)

add_docstr_all(
    "sinc",
    r"""
sinc() -> Tensor

See :func:`torch.sinc`
""",
)

add_docstr_all(
    "sinc_",
    r"""
sinc_() -> Tensor

In-place version of :meth:`~Tensor.sinc`
""",
)

add_docstr_all(
    "sinh",
    r"""
sinh() -> Tensor

See :func:`torch.sinh`
""",
)

add_docstr_all(
    "sinh_",
    r"""
sinh_() -> Tensor

In-place version of :meth:`~Tensor.sinh`
""",
)

add_docstr_all(
    "size",
    r"""
size(dim=None) -> torch.Size or int

Returns the size of the :attr:`self` tensor. If ``dim`` is not specified,
the returned value is a :class:`torch.Size`, a subclass of :class:`tuple`.
If ``dim`` is specified, returns an int holding the size of that dimension.

Args:
  dim (int, optional): The dimension for which to retrieve the size.

Example::

    >>> t = torch.empty(3, 4, 5)
    >>> t.size()
    torch.Size([3, 4, 5])
    >>> t.size(dim=1)
    4

""",
)

add_docstr_all(
    "sort",
    r"""
sort(dim=-1, descending=False) -> (Tensor, LongTensor)

See :func:`torch.sort`
""",
)

add_docstr_all(
    "msort",
    r"""
msort() -> Tensor

See :func:`torch.msort`
""",
)

add_docstr_all(
    "argsort",
    r"""
argsort(dim=-1, descending=False) -> LongTensor

See :func:`torch.argsort`
""",
)

add_docstr_all(
    "sparse_dim",
    r"""
sparse_dim() -> int

Return the number of sparse dimensions in a :ref:`sparse tensor <sparse-docs>` :attr:`self`.

.. warning::
  Throws an error if :attr:`self` is not a sparse tensor.

See also :meth:`Tensor.dense_dim` and :ref:`hybrid tensors <sparse-hybrid-coo-docs>`.
""",
)

add_docstr_all(
    "sparse_resize_",
    r"""
sparse_resize_(size, sparse_dim, dense_dim) -> Tensor

Resizes :attr:`self` :ref:`sparse tensor <sparse-docs>` to the desired
size and the number of sparse and dense dimensions.

.. note::
  If the number of specified elements in :attr:`self` is zero, then
  :attr:`size`, :attr:`sparse_dim`, and :attr:`dense_dim` can be any
  size and positive integers such that ``len(size) == sparse_dim +
  dense_dim``.

  If :attr:`self` specifies one or more elements, however, then each
  dimension in :attr:`size` must not be smaller than the corresponding
  dimension of :attr:`self`, :attr:`sparse_dim` must equal the number
  of sparse dimensions in :attr:`self`, and :attr:`dense_dim` must
  equal the number of dense dimensions in :attr:`self`.

.. warning::
  Throws an error if :attr:`self` is not a sparse tensor.

Args:
    size (torch.Size): the desired size. If :attr:`self` is non-empty
      sparse tensor, the desired size cannot be smaller than the
      original size.
    sparse_dim (int): the number of sparse dimensions
    dense_dim (int): the number of dense dimensions
""",
)

add_docstr_all(
    "sparse_resize_and_clear_",
    r"""
sparse_resize_and_clear_(size, sparse_dim, dense_dim) -> Tensor

Removes all specified elements from a :ref:`sparse tensor
<sparse-docs>` :attr:`self` and resizes :attr:`self` to the desired
size and the number of sparse and dense dimensions.

.. warning:
  Throws an error if :attr:`self` is not a sparse tensor.

Args:
    size (torch.Size): the desired size.
    sparse_dim (int): the number of sparse dimensions
    dense_dim (int): the number of dense dimensions
""",
)

add_docstr_all(
    "sqrt",
    r"""
sqrt() -> Tensor

See :func:`torch.sqrt`
""",
)

add_docstr_all(
    "sqrt_",
    r"""
sqrt_() -> Tensor

In-place version of :meth:`~Tensor.sqrt`
""",
)

add_docstr_all(
    "square",
    r"""
square() -> Tensor

See :func:`torch.square`
""",
)

add_docstr_all(
    "square_",
    r"""
square_() -> Tensor

In-place version of :meth:`~Tensor.square`
""",
)

add_docstr_all(
    "squeeze",
    r"""
squeeze(dim=None) -> Tensor

See :func:`torch.squeeze`
""",
)

add_docstr_all(
    "squeeze_",
    r"""
squeeze_(dim=None) -> Tensor

In-place version of :meth:`~Tensor.squeeze`
""",
)

add_docstr_all(
    "std",
    r"""
std(dim, unbiased=True, keepdim=False) -> Tensor

See :func:`torch.std`

.. function:: std(unbiased=True) -> Tensor
   :noindex:

See :func:`torch.std`
""",
)

add_docstr_all(
    "storage_offset",
    r"""
storage_offset() -> int

Returns :attr:`self` tensor's offset in the underlying storage in terms of
number of storage elements (not bytes).

Example::

    >>> x = torch.tensor([1, 2, 3, 4, 5])
    >>> x.storage_offset()
    0
    >>> x[3:].storage_offset()
    3

""",
)

add_docstr_all(
    "stride",
    r"""
stride(dim) -> tuple or int

Returns the stride of :attr:`self` tensor.

Stride is the jump necessary to go from one element to the next one in the
specified dimension :attr:`dim`. A tuple of all strides is returned when no
argument is passed in. Otherwise, an integer value is returned as the stride in
the particular dimension :attr:`dim`.

Args:
    dim (int, optional): the desired dimension in which stride is required

Example::

    >>> x = torch.tensor([[1, 2, 3, 4, 5], [6, 7, 8, 9, 10]])
    >>> x.stride()
    (5, 1)
    >>> x.stride(0)
    5
    >>> x.stride(-1)
    1

""",
)

add_docstr_all(
    "sub",
    r"""
sub(other, *, alpha=1) -> Tensor

See :func:`torch.sub`.
""",
)

add_docstr_all(
    "sub_",
    r"""
sub_(other, *, alpha=1) -> Tensor

In-place version of :meth:`~Tensor.sub`
""",
)

add_docstr_all(
    "subtract",
    r"""
subtract(other, *, alpha=1) -> Tensor

See :func:`torch.subtract`.
""",
)

add_docstr_all(
    "subtract_",
    r"""
subtract_(other, *, alpha=1) -> Tensor

In-place version of :meth:`~Tensor.subtract`.
""",
)

add_docstr_all(
    "sum",
    r"""
sum(dim=None, keepdim=False, dtype=None) -> Tensor

See :func:`torch.sum`
""",
)

add_docstr_all(
    "nansum",
    r"""
nansum(dim=None, keepdim=False, dtype=None) -> Tensor

See :func:`torch.nansum`
""",
)

add_docstr_all(
    "svd",
    r"""
svd(some=True, compute_uv=True) -> (Tensor, Tensor, Tensor)

See :func:`torch.svd`
""",
)

add_docstr_all(
    "symeig",
    r"""
symeig(eigenvectors=False, upper=True) -> (Tensor, Tensor)

See :func:`torch.symeig`
""",
)

add_docstr_all(
    "swapdims",
    r"""
swapdims(dim0, dim1) -> Tensor

See :func:`torch.swapdims`
""",
)

add_docstr_all(
    "swapdims_",
    r"""
swapdims_(dim0, dim1) -> Tensor

In-place version of :meth:`~Tensor.swapdims`
""",
)

add_docstr_all(
    "swapaxes",
    r"""
swapaxes(axis0, axis1) -> Tensor

See :func:`torch.swapaxes`
""",
)

add_docstr_all(
    "swapaxes_",
    r"""
swapaxes_(axis0, axis1) -> Tensor

In-place version of :meth:`~Tensor.swapaxes`
""",
)

add_docstr_all(
    "t",
    r"""
t() -> Tensor

See :func:`torch.t`
""",
)

add_docstr_all(
    "t_",
    r"""
t_() -> Tensor

In-place version of :meth:`~Tensor.t`
""",
)

add_docstr_all(
    "tile",
    r"""
tile(*reps) -> Tensor

See :func:`torch.tile`
""",
)

add_docstr_all(
    "to",
    r"""
to(*args, **kwargs) -> Tensor

Performs Tensor dtype and/or device conversion. A :class:`torch.dtype` and :class:`torch.device` are
inferred from the arguments of ``self.to(*args, **kwargs)``.

.. note::

    If the ``self`` Tensor already
    has the correct :class:`torch.dtype` and :class:`torch.device`, then ``self`` is returned.
    Otherwise, the returned tensor is a copy of ``self`` with the desired
    :class:`torch.dtype` and :class:`torch.device`.

Here are the ways to call ``to``:

.. method:: to(dtype, non_blocking=False, copy=False, memory_format=torch.preserve_format) -> Tensor
   :noindex:

    Returns a Tensor with the specified :attr:`dtype`

    Args:
        {memory_format}

.. method:: to(device=None, dtype=None, non_blocking=False, copy=False, memory_format=torch.preserve_format) -> Tensor
   :noindex:

    Returns a Tensor with the specified :attr:`device` and (optional)
    :attr:`dtype`. If :attr:`dtype` is ``None`` it is inferred to be ``self.dtype``.
    When :attr:`non_blocking`, tries to convert asynchronously with respect to
    the host if possible, e.g., converting a CPU Tensor with pinned memory to a
    CUDA Tensor.
    When :attr:`copy` is set, a new Tensor is created even when the Tensor
    already matches the desired conversion.

    Args:
        {memory_format}

.. method:: to(other, non_blocking=False, copy=False) -> Tensor
   :noindex:

    Returns a Tensor with same :class:`torch.dtype` and :class:`torch.device` as
    the Tensor :attr:`other`. When :attr:`non_blocking`, tries to convert
    asynchronously with respect to the host if possible, e.g., converting a CPU
    Tensor with pinned memory to a CUDA Tensor.
    When :attr:`copy` is set, a new Tensor is created even when the Tensor
    already matches the desired conversion.

Example::

    >>> tensor = torch.randn(2, 2)  # Initially dtype=float32, device=cpu
    >>> tensor.to(torch.float64)
    tensor([[-0.5044,  0.0005],
            [ 0.3310, -0.0584]], dtype=torch.float64)

    >>> cuda0 = torch.device('cuda:0')
    >>> tensor.to(cuda0)
    tensor([[-0.5044,  0.0005],
            [ 0.3310, -0.0584]], device='cuda:0')

    >>> tensor.to(cuda0, dtype=torch.float64)
    tensor([[-0.5044,  0.0005],
            [ 0.3310, -0.0584]], dtype=torch.float64, device='cuda:0')

    >>> other = torch.randn((), dtype=torch.float64, device=cuda0)
    >>> tensor.to(other, non_blocking=True)
    tensor([[-0.5044,  0.0005],
            [ 0.3310, -0.0584]], dtype=torch.float64, device='cuda:0')
""".format(
        **common_args
    ),
)

add_docstr_all(
    "byte",
    r"""
byte(memory_format=torch.preserve_format) -> Tensor

``self.byte()`` is equivalent to ``self.to(torch.uint8)``. See :func:`to`.

Args:
    {memory_format}
""".format(
        **common_args
    ),
)

add_docstr_all(
    "bool",
    r"""
bool(memory_format=torch.preserve_format) -> Tensor

``self.bool()`` is equivalent to ``self.to(torch.bool)``. See :func:`to`.

Args:
    {memory_format}
""".format(
        **common_args
    ),
)

add_docstr_all(
    "char",
    r"""
char(memory_format=torch.preserve_format) -> Tensor

``self.char()`` is equivalent to ``self.to(torch.int8)``. See :func:`to`.

Args:
    {memory_format}
""".format(
        **common_args
    ),
)

add_docstr_all(
    "bfloat16",
    r"""
bfloat16(memory_format=torch.preserve_format) -> Tensor
``self.bfloat16()`` is equivalent to ``self.to(torch.bfloat16)``. See :func:`to`.

Args:
    {memory_format}
""".format(
        **common_args
    ),
)

add_docstr_all(
    "double",
    r"""
double(memory_format=torch.preserve_format) -> Tensor

``self.double()`` is equivalent to ``self.to(torch.float64)``. See :func:`to`.

Args:
    {memory_format}
""".format(
        **common_args
    ),
)

add_docstr_all(
    "float",
    r"""
float(memory_format=torch.preserve_format) -> Tensor

``self.float()`` is equivalent to ``self.to(torch.float32)``. See :func:`to`.

Args:
    {memory_format}
""".format(
        **common_args
    ),
)

add_docstr_all(
    "cdouble",
    r"""
cdouble(memory_format=torch.preserve_format) -> Tensor

``self.cdouble()`` is equivalent to ``self.to(torch.complex128)``. See :func:`to`.

Args:
    {memory_format}
""".format(
        **common_args
    ),
)

add_docstr_all(
    "cfloat",
    r"""
cfloat(memory_format=torch.preserve_format) -> Tensor

``self.cfloat()`` is equivalent to ``self.to(torch.complex64)``. See :func:`to`.

Args:
    {memory_format}
""".format(
        **common_args
    ),
)

add_docstr_all(
    "chalf",
    r"""
chalf(memory_format=torch.preserve_format) -> Tensor

``self.chalf()`` is equivalent to ``self.to(torch.complex32)``. See :func:`to`.

Args:
     {memory_format}
 """.format(
        **common_args
    ),
)

add_docstr_all(
    "half",
    r"""
half(memory_format=torch.preserve_format) -> Tensor

``self.half()`` is equivalent to ``self.to(torch.float16)``. See :func:`to`.

Args:
    {memory_format}
""".format(
        **common_args
    ),
)

add_docstr_all(
    "int",
    r"""
int(memory_format=torch.preserve_format) -> Tensor

``self.int()`` is equivalent to ``self.to(torch.int32)``. See :func:`to`.

Args:
    {memory_format}
""".format(
        **common_args
    ),
)

add_docstr_all(
    "int_repr",
    r"""
int_repr() -> Tensor

Given a quantized Tensor,
``self.int_repr()`` returns a CPU Tensor with uint8_t as data type that stores the
underlying uint8_t values of the given Tensor.
""",
)


add_docstr_all(
    "long",
    r"""
long(memory_format=torch.preserve_format) -> Tensor

``self.long()`` is equivalent to ``self.to(torch.int64)``. See :func:`to`.

Args:
    {memory_format}
""".format(
        **common_args
    ),
)

add_docstr_all(
    "short",
    r"""
short(memory_format=torch.preserve_format) -> Tensor

``self.short()`` is equivalent to ``self.to(torch.int16)``. See :func:`to`.

Args:
    {memory_format}
""".format(
        **common_args
    ),
)

add_docstr_all(
    "take",
    r"""
take(indices) -> Tensor

See :func:`torch.take`
""",
)

add_docstr_all(
    "take_along_dim",
    r"""
take_along_dim(indices, dim) -> Tensor

See :func:`torch.take_along_dim`
""",
)

add_docstr_all(
    "tan",
    r"""
tan() -> Tensor

See :func:`torch.tan`
""",
)

add_docstr_all(
    "tan_",
    r"""
tan_() -> Tensor

In-place version of :meth:`~Tensor.tan`
""",
)

add_docstr_all(
    "tanh",
    r"""
tanh() -> Tensor

See :func:`torch.tanh`
""",
)

add_docstr_all(
    "tanh_",
    r"""
tanh_() -> Tensor

In-place version of :meth:`~Tensor.tanh`
""",
)

add_docstr_all(
    "tolist",
    r"""
tolist() -> list or number

Returns the tensor as a (nested) list. For scalars, a standard
Python number is returned, just like with :meth:`~Tensor.item`.
Tensors are automatically moved to the CPU first if necessary.

This operation is not differentiable.

Examples::

    >>> a = torch.randn(2, 2)
    >>> a.tolist()
    [[0.012766935862600803, 0.5415473580360413],
     [-0.08909505605697632, 0.7729271650314331]]
    >>> a[0,0].tolist()
    0.012766935862600803
""",
)

add_docstr_all(
    "topk",
    r"""
topk(k, dim=None, largest=True, sorted=True) -> (Tensor, LongTensor)

See :func:`torch.topk`
""",
)

add_docstr_all(
    "to_dense",
    r"""
to_dense() -> Tensor

Creates a strided copy of :attr:`self` if :attr:`self` is not a strided tensor, otherwise returns :attr:`self`.

Example::

    >>> s = torch.sparse_coo_tensor(
    ...        torch.tensor([[1, 1],
    ...                      [0, 2]]),
    ...        torch.tensor([9, 10]),
    ...        size=(3, 3))
    >>> s.to_dense()
    tensor([[ 0,  0,  0],
            [ 9,  0, 10],
            [ 0,  0,  0]])
""",
)

add_docstr_all(
    "to_sparse",
    r"""
to_sparse(sparseDims) -> Tensor

Returns a sparse copy of the tensor.  PyTorch supports sparse tensors in
:ref:`coordinate format <sparse-coo-docs>`.

Args:
    sparseDims (int, optional): the number of sparse dimensions to include in the new sparse tensor

Example::

    >>> d = torch.tensor([[0, 0, 0], [9, 0, 10], [0, 0, 0]])
    >>> d
    tensor([[ 0,  0,  0],
            [ 9,  0, 10],
            [ 0,  0,  0]])
    >>> d.to_sparse()
    tensor(indices=tensor([[1, 1],
                           [0, 2]]),
           values=tensor([ 9, 10]),
           size=(3, 3), nnz=2, layout=torch.sparse_coo)
    >>> d.to_sparse(1)
    tensor(indices=tensor([[1]]),
           values=tensor([[ 9,  0, 10]]),
           size=(3, 3), nnz=1, layout=torch.sparse_coo)
""",
)

add_docstr_all(
    "to_sparse_csr",
    r"""
to_sparse_csr() -> Tensor

Convert a tensor to compressed row storage format (CSR). Only works with 2D tensors.

Example::

    >>> dense = torch.randn(5, 5)
    >>> sparse = dense.to_sparse_csr()
    >>> sparse._nnz()
    25

""",
)

add_docstr_all(
    "to_sparse_csc",
    r"""
to_sparse_csc() -> Tensor

Convert a tensor to compressed column storage (CSC) format. Only works with 2D tensors.

Example::

    >>> dense = torch.randn(5, 5)
    >>> sparse = dense.to_sparse_csc()
    >>> sparse._nnz()
    25

""",
)

add_docstr_all(
    "to_sparse_bsr",
    r"""
to_sparse_bsr(blocksize) -> Tensor

Convert a CSR tensor to a block sparse row (BSR) storage format of given blocksize.

Example::

    >>> dense = torch.randn(10, 10)
    >>> sparse = dense.to_sparse_csr()
    >>> sparse_bsr = sparse.to_sparse_bsr((5, 5))
    >>> sparse_bsr.col_indices()
    tensor([0, 1, 0, 1])

""",
)

add_docstr_all(
    "to_sparse_bsc",
    r"""
to_sparse_bsc(blocksize) -> Tensor

Convert a CSR tensor to a block sparse column (BSC) storage format of given blocksize.

Example::

    >>> dense = torch.randn(10, 10)
    >>> sparse = dense.to_sparse_csr()
    >>> sparse_bsc = sparse.to_sparse_bsc((5, 5))
    >>> sparse_bsc.row_indices()
    tensor([0, 1, 0, 1])

""",
)

add_docstr_all(
    "to_mkldnn",
    r"""
to_mkldnn() -> Tensor
Returns a copy of the tensor in ``torch.mkldnn`` layout.

""",
)

add_docstr_all(
    "trace",
    r"""
trace() -> Tensor

See :func:`torch.trace`
""",
)

add_docstr_all(
    "transpose",
    r"""
transpose(dim0, dim1) -> Tensor

See :func:`torch.transpose`
""",
)

add_docstr_all(
    "transpose_",
    r"""
transpose_(dim0, dim1) -> Tensor

In-place version of :meth:`~Tensor.transpose`
""",
)

add_docstr_all(
    "triangular_solve",
    r"""
triangular_solve(A, upper=True, transpose=False, unitriangular=False) -> (Tensor, Tensor)

See :func:`torch.triangular_solve`
""",
)

add_docstr_all(
    "tril",
    r"""
tril(diagonal=0) -> Tensor

See :func:`torch.tril`
""",
)

add_docstr_all(
    "tril_",
    r"""
tril_(diagonal=0) -> Tensor

In-place version of :meth:`~Tensor.tril`
""",
)

add_docstr_all(
    "triu",
    r"""
triu(diagonal=0) -> Tensor

See :func:`torch.triu`
""",
)

add_docstr_all(
    "triu_",
    r"""
triu_(diagonal=0) -> Tensor

In-place version of :meth:`~Tensor.triu`
""",
)

add_docstr_all(
    "true_divide",
    r"""
true_divide(value) -> Tensor

See :func:`torch.true_divide`
""",
)

add_docstr_all(
    "true_divide_",
    r"""
true_divide_(value) -> Tensor

In-place version of :meth:`~Tensor.true_divide_`
""",
)

add_docstr_all(
    "trunc",
    r"""
trunc() -> Tensor

See :func:`torch.trunc`
""",
)

add_docstr_all(
    "fix",
    r"""
fix() -> Tensor

See :func:`torch.fix`.
""",
)

add_docstr_all(
    "trunc_",
    r"""
trunc_() -> Tensor

In-place version of :meth:`~Tensor.trunc`
""",
)

add_docstr_all(
    "fix_",
    r"""
fix_() -> Tensor

In-place version of :meth:`~Tensor.fix`
""",
)

add_docstr_all(
    "type",
    r"""
type(dtype=None, non_blocking=False, **kwargs) -> str or Tensor
Returns the type if `dtype` is not provided, else casts this object to
the specified type.

If this is already of the correct type, no copy is performed and the
original object is returned.

Args:
    dtype (dtype or string): The desired type
    non_blocking (bool): If ``True``, and the source is in pinned memory
        and destination is on the GPU or vice versa, the copy is performed
        asynchronously with respect to the host. Otherwise, the argument
        has no effect.
    **kwargs: For compatibility, may contain the key ``async`` in place of
        the ``non_blocking`` argument. The ``async`` arg is deprecated.
""",
)

add_docstr_all(
    "type_as",
    r"""
type_as(tensor) -> Tensor

Returns this tensor cast to the type of the given tensor.

This is a no-op if the tensor is already of the correct type. This is
equivalent to ``self.type(tensor.type())``

Args:
    tensor (Tensor): the tensor which has the desired type
""",
)

add_docstr_all(
    "unfold",
    r"""
unfold(dimension, size, step) -> Tensor

Returns a view of the original tensor which contains all slices of size :attr:`size` from
:attr:`self` tensor in the dimension :attr:`dimension`.

Step between two slices is given by :attr:`step`.

If `sizedim` is the size of dimension :attr:`dimension` for :attr:`self`, the size of
dimension :attr:`dimension` in the returned tensor will be
`(sizedim - size) / step + 1`.

An additional dimension of size :attr:`size` is appended in the returned tensor.

Args:
    dimension (int): dimension in which unfolding happens
    size (int): the size of each slice that is unfolded
    step (int): the step between each slice

Example::

    >>> x = torch.arange(1., 8)
    >>> x
    tensor([ 1.,  2.,  3.,  4.,  5.,  6.,  7.])
    >>> x.unfold(0, 2, 1)
    tensor([[ 1.,  2.],
            [ 2.,  3.],
            [ 3.,  4.],
            [ 4.,  5.],
            [ 5.,  6.],
            [ 6.,  7.]])
    >>> x.unfold(0, 2, 2)
    tensor([[ 1.,  2.],
            [ 3.,  4.],
            [ 5.,  6.]])
""",
)

add_docstr_all(
    "uniform_",
    r"""
uniform_(from=0, to=1) -> Tensor

Fills :attr:`self` tensor with numbers sampled from the continuous uniform
distribution:

.. math::
    P(x) = \dfrac{1}{\text{to} - \text{from}}
""",
)

add_docstr_all(
    "unsqueeze",
    r"""
unsqueeze(dim) -> Tensor

See :func:`torch.unsqueeze`
""",
)

add_docstr_all(
    "unsqueeze_",
    r"""
unsqueeze_(dim) -> Tensor

In-place version of :meth:`~Tensor.unsqueeze`
""",
)

add_docstr_all(
    "var",
    r"""
var(dim, unbiased=True, keepdim=False) -> Tensor

See :func:`torch.var`

.. function:: var(unbiased=True) -> Tensor
   :noindex:

See :func:`torch.var`
""",
)

add_docstr_all(
    "vdot",
    r"""
vdot(other) -> Tensor

See :func:`torch.vdot`
""",
)

add_docstr_all(
    "view",
    r"""
view(*shape) -> Tensor

Returns a new tensor with the same data as the :attr:`self` tensor but of a
different :attr:`shape`.

The returned tensor shares the same data and must have the same number
of elements, but may have a different size. For a tensor to be viewed, the new
view size must be compatible with its original size and stride, i.e., each new
view dimension must either be a subspace of an original dimension, or only span
across original dimensions :math:`d, d+1, \dots, d+k` that satisfy the following
contiguity-like condition that :math:`\forall i = d, \dots, d+k-1`,

.. math::

  \text{stride}[i] = \text{stride}[i+1] \times \text{size}[i+1]

Otherwise, it will not be possible to view :attr:`self` tensor as :attr:`shape`
without copying it (e.g., via :meth:`contiguous`). When it is unclear whether a
:meth:`view` can be performed, it is advisable to use :meth:`reshape`, which
returns a view if the shapes are compatible, and copies (equivalent to calling
:meth:`contiguous`) otherwise.

Args:
    shape (torch.Size or int...): the desired size

Example::

    >>> x = torch.randn(4, 4)
    >>> x.size()
    torch.Size([4, 4])
    >>> y = x.view(16)
    >>> y.size()
    torch.Size([16])
    >>> z = x.view(-1, 8)  # the size -1 is inferred from other dimensions
    >>> z.size()
    torch.Size([2, 8])

    >>> a = torch.randn(1, 2, 3, 4)
    >>> a.size()
    torch.Size([1, 2, 3, 4])
    >>> b = a.transpose(1, 2)  # Swaps 2nd and 3rd dimension
    >>> b.size()
    torch.Size([1, 3, 2, 4])
    >>> c = a.view(1, 3, 2, 4)  # Does not change tensor layout in memory
    >>> c.size()
    torch.Size([1, 3, 2, 4])
    >>> torch.equal(b, c)
    False


.. method:: view(dtype) -> Tensor
   :noindex:

Returns a new tensor with the same data as the :attr:`self` tensor but of a
different :attr:`dtype`.

If the element size of :attr:`dtype` is different than that of ``self.dtype``,
then the size of the last dimension of the output will be scaled
proportionally.  For instance, if :attr:`dtype` element size is twice that of
``self.dtype``, then each pair of elements in the last dimension of
:attr:`self` will be combined, and the size of the last dimension of the output
will be half that of :attr:`self`. If :attr:`dtype` element size is half that
of ``self.dtype``, then each element in the last dimension of :attr:`self` will
be split in two, and the size of the last dimension of the output will be
double that of :attr:`self`. For this to be possible, the following conditions
must be true:

    * ``self.dim()`` must be greater than 0.
    * ``self.stride(-1)`` must be 1.

Additionally, if the element size of :attr:`dtype` is greater than that of
``self.dtype``, the following conditions must be true as well:

    * ``self.size(-1)`` must be divisible by the ratio between the element
      sizes of the dtypes.
    * ``self.storage_offset()`` must be divisible by the ratio between the
      element sizes of the dtypes.
    * The strides of all dimensions, except the last dimension, must be
      divisible by the ratio between the element sizes of the dtypes.

If any of the above conditions are not met, an error is thrown.

.. warning::

    This overload is not supported by TorchScript, and using it in a Torchscript
    program will cause undefined behavior.


Args:
    dtype (:class:`torch.dtype`): the desired dtype

Example::

    >>> x = torch.randn(4, 4)
    >>> x
    tensor([[ 0.9482, -0.0310,  1.4999, -0.5316],
            [-0.1520,  0.7472,  0.5617, -0.8649],
            [-2.4724, -0.0334, -0.2976, -0.8499],
            [-0.2109,  1.9913, -0.9607, -0.6123]])
    >>> x.dtype
    torch.float32

    >>> y = x.view(torch.int32)
    >>> y
    tensor([[ 1064483442, -1124191867,  1069546515, -1089989247],
            [-1105482831,  1061112040,  1057999968, -1084397505],
            [-1071760287, -1123489973, -1097310419, -1084649136],
            [-1101533110,  1073668768, -1082790149, -1088634448]],
        dtype=torch.int32)
    >>> y[0, 0] = 1000000000
    >>> x
    tensor([[ 0.0047, -0.0310,  1.4999, -0.5316],
            [-0.1520,  0.7472,  0.5617, -0.8649],
            [-2.4724, -0.0334, -0.2976, -0.8499],
            [-0.2109,  1.9913, -0.9607, -0.6123]])

    >>> x.view(torch.cfloat)
    tensor([[ 0.0047-0.0310j,  1.4999-0.5316j],
            [-0.1520+0.7472j,  0.5617-0.8649j],
            [-2.4724-0.0334j, -0.2976-0.8499j],
            [-0.2109+1.9913j, -0.9607-0.6123j]])
    >>> x.view(torch.cfloat).size()
    torch.Size([4, 2])

    >>> x.view(torch.uint8)
    tensor([[  0, 202, 154,  59, 182, 243, 253, 188, 185, 252, 191,  63, 240,  22,
               8, 191],
            [227, 165,  27, 190, 128,  72,  63,  63, 146, 203,  15,  63,  22, 106,
              93, 191],
            [205,  59,  30, 192, 112, 206,   8, 189,   7,  95, 152, 190,  12, 147,
              89, 191],
            [ 43, 246,  87, 190, 235, 226, 254,  63, 111, 240, 117, 191, 177, 191,
              28, 191]], dtype=torch.uint8)
    >>> x.view(torch.uint8).size()
    torch.Size([4, 16])
""",
)

add_docstr_all(
    "view_as",
    r"""
view_as(other) -> Tensor

View this tensor as the same size as :attr:`other`.
``self.view_as(other)`` is equivalent to ``self.view(other.size())``.

Please see :meth:`~Tensor.view` for more information about ``view``.

Args:
    other (:class:`torch.Tensor`): The result tensor has the same size
        as :attr:`other`.
""",
)

add_docstr_all(
    "expand",
    r"""
expand(*sizes) -> Tensor

Returns a new view of the :attr:`self` tensor with singleton dimensions expanded
to a larger size.

Passing -1 as the size for a dimension means not changing the size of
that dimension.

Tensor can be also expanded to a larger number of dimensions, and the
new ones will be appended at the front. For the new dimensions, the
size cannot be set to -1.

Expanding a tensor does not allocate new memory, but only creates a
new view on the existing tensor where a dimension of size one is
expanded to a larger size by setting the ``stride`` to 0. Any dimension
of size 1 can be expanded to an arbitrary value without allocating new
memory.

Args:
    *sizes (torch.Size or int...): the desired expanded size

.. warning::

    More than one element of an expanded tensor may refer to a single
    memory location. As a result, in-place operations (especially ones that
    are vectorized) may result in incorrect behavior. If you need to write
    to the tensors, please clone them first.

Example::

    >>> x = torch.tensor([[1], [2], [3]])
    >>> x.size()
    torch.Size([3, 1])
    >>> x.expand(3, 4)
    tensor([[ 1,  1,  1,  1],
            [ 2,  2,  2,  2],
            [ 3,  3,  3,  3]])
    >>> x.expand(-1, 4)   # -1 means not changing the size of that dimension
    tensor([[ 1,  1,  1,  1],
            [ 2,  2,  2,  2],
            [ 3,  3,  3,  3]])
""",
)

add_docstr_all(
    "expand_as",
    r"""
expand_as(other) -> Tensor

Expand this tensor to the same size as :attr:`other`.
``self.expand_as(other)`` is equivalent to ``self.expand(other.size())``.

Please see :meth:`~Tensor.expand` for more information about ``expand``.

Args:
    other (:class:`torch.Tensor`): The result tensor has the same size
        as :attr:`other`.
""",
)

add_docstr_all(
    "sum_to_size",
    r"""
sum_to_size(*size) -> Tensor

Sum ``this`` tensor to :attr:`size`.
:attr:`size` must be broadcastable to ``this`` tensor size.

Args:
    size (int...): a sequence of integers defining the shape of the output tensor.
""",
)


add_docstr_all(
    "zero_",
    r"""
zero_() -> Tensor

Fills :attr:`self` tensor with zeros.
""",
)

add_docstr_all(
    "matmul",
    r"""
matmul(tensor2) -> Tensor

See :func:`torch.matmul`
""",
)

add_docstr_all(
    "chunk",
    r"""
chunk(chunks, dim=0) -> List of Tensors

See :func:`torch.chunk`
""",
)

add_docstr_all(
    "unsafe_chunk",
    r"""
unsafe_chunk(chunks, dim=0) -> List of Tensors

See :func:`torch.unsafe_chunk`
""",
)

add_docstr_all(
    "unsafe_split",
    r"""
unsafe_split(split_size, dim=0) -> List of Tensors

See :func:`torch.unsafe_split`
""",
)

add_docstr_all(
    "tensor_split",
    r"""
tensor_split(indices_or_sections, dim=0) -> List of Tensors

See :func:`torch.tensor_split`
""",
)

add_docstr_all(
    "hsplit",
    r"""
hsplit(split_size_or_sections) -> List of Tensors

See :func:`torch.hsplit`
""",
)

add_docstr_all(
    "vsplit",
    r"""
vsplit(split_size_or_sections) -> List of Tensors

See :func:`torch.vsplit`
""",
)

add_docstr_all(
    "dsplit",
    r"""
dsplit(split_size_or_sections) -> List of Tensors

See :func:`torch.dsplit`
""",
)

add_docstr_all(
    "stft",
    r"""
stft(frame_length, hop, fft_size=None, return_onesided=True, window=None, pad_end=0) -> Tensor

See :func:`torch.stft`
""",
)

add_docstr_all(
    "istft",
    r"""
istft(n_fft, hop_length=None, win_length=None, window=None,
 center=True, normalized=False, onesided=True, length=None) -> Tensor

See :func:`torch.istft`
""",
)

add_docstr_all(
    "det",
    r"""
det() -> Tensor

See :func:`torch.det`
""",
)

add_docstr_all(
    "where",
    r"""
where(condition, y) -> Tensor

``self.where(condition, y)`` is equivalent to ``torch.where(condition, self, y)``.
See :func:`torch.where`
""",
)

add_docstr_all(
    "logdet",
    r"""
logdet() -> Tensor

See :func:`torch.logdet`
""",
)

add_docstr_all(
    "slogdet",
    r"""
slogdet() -> (Tensor, Tensor)

See :func:`torch.slogdet`
""",
)

add_docstr_all(
    "unbind",
    r"""
unbind(dim=0) -> seq

See :func:`torch.unbind`
""",
)

add_docstr_all(
    "pin_memory",
    r"""
pin_memory() -> Tensor

Copies the tensor to pinned memory, if it's not already pinned.
""",
)

add_docstr_all(
    "pinverse",
    r"""
pinverse() -> Tensor

See :func:`torch.pinverse`
""",
)

add_docstr_all(
    "index_add",
    r"""
index_add(dim, index, source, *, alpha=1) -> Tensor

Out-of-place version of :meth:`torch.Tensor.index_add_`.
""",
)

add_docstr_all(
    "index_copy",
    r"""
index_copy(dim, index, tensor2) -> Tensor

Out-of-place version of :meth:`torch.Tensor.index_copy_`.
""",
)

add_docstr_all(
    "index_fill",
    r"""
index_fill(dim, index, value) -> Tensor

Out-of-place version of :meth:`torch.Tensor.index_fill_`.
""",
)

add_docstr_all(
    "scatter",
    r"""
scatter(dim, index, src) -> Tensor

Out-of-place version of :meth:`torch.Tensor.scatter_`
""",
)

add_docstr_all(
    "scatter_add",
    r"""
scatter_add(dim, index, src) -> Tensor

Out-of-place version of :meth:`torch.Tensor.scatter_add_`
""",
)

add_docstr_all(
    "scatter_reduce",
    r"""
scatter_reduce(dim, index, src, reduce, *, include_self=True) -> Tensor

Out-of-place version of :meth:`torch.Tensor.scatter_reduce_`
""",
)

add_docstr_all(
    "masked_scatter",
    r"""
masked_scatter(mask, tensor) -> Tensor

Out-of-place version of :meth:`torch.Tensor.masked_scatter_`
""",
)

add_docstr_all(
    "xlogy",
    r"""
xlogy(other) -> Tensor

See :func:`torch.xlogy`
""",
)

add_docstr_all(
    "xlogy_",
    r"""
xlogy_(other) -> Tensor

In-place version of :meth:`~Tensor.xlogy`
""",
)

add_docstr_all(
    "masked_fill",
    r"""
masked_fill(mask, value) -> Tensor

Out-of-place version of :meth:`torch.Tensor.masked_fill_`
""",
)

add_docstr_all(
    "grad",
    r"""
This attribute is ``None`` by default and becomes a Tensor the first time a call to
:func:`backward` computes gradients for ``self``.
The attribute will then contain the gradients computed and future calls to
:func:`backward` will accumulate (add) gradients into it.
""",
)

add_docstr_all(
    "retain_grad",
    r"""
retain_grad() -> None

Enables this Tensor to have their :attr:`grad` populated during
:func:`backward`. This is a no-op for leaf tensors.
""",
)

add_docstr_all(
    "retains_grad",
    r"""
Is ``True`` if this Tensor is non-leaf and its :attr:`grad` is enabled to be
populated during :func:`backward`, ``False`` otherwise.
""",
)

add_docstr_all(
    "requires_grad",
    r"""
Is ``True`` if gradients need to be computed for this Tensor, ``False`` otherwise.

.. note::

    The fact that gradients need to be computed for a Tensor do not mean that the :attr:`grad`
    attribute will be populated, see :attr:`is_leaf` for more details.

""",
)

add_docstr_all(
    "is_leaf",
    r"""
All Tensors that have :attr:`requires_grad` which is ``False`` will be leaf Tensors by convention.

For Tensors that have :attr:`requires_grad` which is ``True``, they will be leaf Tensors if they were
created by the user. This means that they are not the result of an operation and so
:attr:`grad_fn` is None.

Only leaf Tensors will have their :attr:`grad` populated during a call to :func:`backward`.
To get :attr:`grad` populated for non-leaf Tensors, you can use :func:`retain_grad`.

Example::

    >>> a = torch.rand(10, requires_grad=True)
    >>> a.is_leaf
    True
    >>> b = torch.rand(10, requires_grad=True).cuda()
    >>> b.is_leaf
    False
    # b was created by the operation that cast a cpu Tensor into a cuda Tensor
    >>> c = torch.rand(10, requires_grad=True) + 2
    >>> c.is_leaf
    False
    # c was created by the addition operation
    >>> d = torch.rand(10).cuda()
    >>> d.is_leaf
    True
    # d does not require gradients and so has no operation creating it (that is tracked by the autograd engine)
    >>> e = torch.rand(10).cuda().requires_grad_()
    >>> e.is_leaf
    True
    # e requires gradients and has no operations creating it
    >>> f = torch.rand(10, requires_grad=True, device="cuda")
    >>> f.is_leaf
    True
    # f requires grad, has no operation creating it


""",
)

add_docstr_all(
    "names",
    r"""
Stores names for each of this tensor's dimensions.

``names[idx]`` corresponds to the name of tensor dimension ``idx``.
Names are either a string if the dimension is named or ``None`` if the
dimension is unnamed.

Dimension names may contain characters or underscore. Furthermore, a dimension
name must be a valid Python variable name (i.e., does not start with underscore).

Tensors may not have two named dimensions with the same name.

.. warning::
    The named tensor API is experimental and subject to change.

""",
)

add_docstr_all(
    "is_cuda",
    r"""
Is ``True`` if the Tensor is stored on the GPU, ``False`` otherwise.
""",
)

add_docstr_all(
    "is_cpu",
    r"""
Is ``True`` if the Tensor is stored on the CPU, ``False`` otherwise.
""",
)

add_docstr_all(
    "is_ipu",
    r"""
Is ``True`` if the Tensor is stored on the IPU, ``False`` otherwise.
""",
)

add_docstr_all(
    "is_xpu",
    r"""
Is ``True`` if the Tensor is stored on the XPU, ``False`` otherwise.
""",
)

add_docstr_all(
    "is_quantized",
    r"""
Is ``True`` if the Tensor is quantized, ``False`` otherwise.
""",
)

add_docstr_all(
    "is_meta",
    r"""
Is ``True`` if the Tensor is a meta tensor, ``False`` otherwise.  Meta tensors
are like normal tensors, but they carry no data.
""",
)

add_docstr_all(
    "is_mps",
    r"""
Is ``True`` if the Tensor is stored on the MPS device, ``False`` otherwise.
""",
)

add_docstr_all(
    "is_sparse",
    r"""
Is ``True`` if the Tensor uses sparse storage layout, ``False`` otherwise.
""",
)

add_docstr_all(
    "is_sparse_csr",
    r"""
Is ``True`` if the Tensor uses sparse CSR storage layout, ``False`` otherwise.
""",
)

add_docstr_all(
    "device",
    r"""
Is the :class:`torch.device` where this Tensor is.
""",
)

add_docstr_all(
    "ndim",
    r"""
Alias for :meth:`~Tensor.dim()`
""",
)

add_docstr_all(
    "T",
    r"""
Returns a view of this tensor with its dimensions reversed.

If ``n`` is the number of dimensions in ``x``,
``x.T`` is equivalent to ``x.permute(n-1, n-2, ..., 0)``.

.. warning::
    The use of :func:`Tensor.T` on tensors of dimension other than 2 to reverse their shape
    is deprecated and it will throw an error in a future release. Consider :attr:`~.Tensor.mT`
    to transpose batches of matrices or `x.permute(*torch.arange(x.ndim - 1, -1, -1))` to reverse
    the dimensions of a tensor.
""",
)

add_docstr_all(
    "H",
    r"""
Returns a view of a matrix (2-D tensor) conjugated and transposed.

``x.H`` is equivalent to ``x.transpose(0, 1).conj()`` for complex matrices and
``x.transpose(0, 1)`` for real matrices.

.. seealso::

        :attr:`~.Tensor.mH`: An attribute that also works on batches of matrices.
""",
)

add_docstr_all(
    "mT",
    r"""
Returns a view of this tensor with the last two dimensions transposed.

``x.mT`` is equivalent to ``x.transpose(-2, -1)``.
""",
)

add_docstr_all(
    "mH",
    r"""
Accessing this property is equivalent to calling :func:`adjoint`.
""",
)

add_docstr_all(
    "adjoint",
    r"""
adjoint() -> Tensor

Alias for :func:`adjoint`
""",
)

add_docstr_all(
    "real",
    r"""
Returns a new tensor containing real values of the :attr:`self` tensor for a complex-valued input tensor.
The returned tensor and :attr:`self` share the same underlying storage.

Returns :attr:`self` if :attr:`self` is a real-valued tensor tensor.

Example::
    >>> x=torch.randn(4, dtype=torch.cfloat)
    >>> x
    tensor([(0.3100+0.3553j), (-0.5445-0.7896j), (-1.6492-0.0633j), (-0.0638-0.8119j)])
    >>> x.real
    tensor([ 0.3100, -0.5445, -1.6492, -0.0638])

""",
)

add_docstr_all(
    "imag",
    r"""
Returns a new tensor containing imaginary values of the :attr:`self` tensor.
The returned tensor and :attr:`self` share the same underlying storage.

.. warning::
    :func:`imag` is only supported for tensors with complex dtypes.

Example::
    >>> x=torch.randn(4, dtype=torch.cfloat)
    >>> x
    tensor([(0.3100+0.3553j), (-0.5445-0.7896j), (-1.6492-0.0633j), (-0.0638-0.8119j)])
    >>> x.imag
    tensor([ 0.3553, -0.7896, -0.0633, -0.8119])

""",
)

add_docstr_all(
    "as_subclass",
    r"""
as_subclass(cls) -> Tensor

Makes a ``cls`` instance with the same data pointer as ``self``. Changes
in the output mirror changes in ``self``, and the output stays attached
to the autograd graph. ``cls`` must be a subclass of ``Tensor``.
""",
)

add_docstr_all(
    "crow_indices",
    r"""
crow_indices() -> IntTensor

Returns the tensor containing the compressed row indices of the :attr:`self`
tensor when :attr:`self` is a sparse CSR tensor of layout ``sparse_csr``.
The ``crow_indices`` tensor is strictly of shape (:attr:`self`.size(0) + 1)
and of type ``int32`` or ``int64``. When using MKL routines such as sparse
matrix multiplication, it is necessary to use ``int32`` indexing in order
to avoid downcasting and potentially losing information.

Example::
    >>> csr = torch.eye(5,5).to_sparse_csr()
    >>> csr.crow_indices()
    tensor([0, 1, 2, 3, 4, 5], dtype=torch.int32)

""",
)

add_docstr_all(
    "col_indices",
    r"""
col_indices() -> IntTensor

Returns the tensor containing the column indices of the :attr:`self`
tensor when :attr:`self` is a sparse CSR tensor of layout ``sparse_csr``.
The ``col_indices`` tensor is strictly of shape (:attr:`self`.nnz())
and of type ``int32`` or ``int64``.  When using MKL routines such as sparse
matrix multiplication, it is necessary to use ``int32`` indexing in order
to avoid downcasting and potentially losing information.

Example::
    >>> csr = torch.eye(5,5).to_sparse_csr()
    >>> csr.col_indices()
    tensor([0, 1, 2, 3, 4], dtype=torch.int32)

""",
)

add_docstr_all(
    "to_padded_tensor",
    r"""
to_padded_tensor(padding, output_size=None) -> Tensor
<<<<<<< HEAD

Returns a new (non-nested) Tensor by padding the nested tensor.
The leading entries will be filled with the nested data,
while the trailing entries will be padded.

.. warning::

    :func:`to_padded_tensor` always copies the underlying data,
    since the nested and the non-nested tensors differ in memory layout.

Args:
    padding (float): The padding value for the trailing entries.
    output_size (Tuple[int]): The size of the output tensor.
                              If given, it must be large enough to contain all nested data;
                              else, will infer by taking the max size of each nested sub-tensor along each dimension.

Example::

    >>> nt = torch.nested_tensor([torch.randn((2, 5)), torch.randn((3, 4))])
    nested_tensor([
      tensor([[ 1.6862, -1.1282,  1.1031,  0.0464, -1.3276],
              [-1.9967, -1.0054,  1.8972,  0.9174, -1.4995]]),
      tensor([[-1.8546, -0.7194, -0.2918, -0.1846],
              [ 0.2773,  0.8793, -0.5183, -0.6447],
              [ 1.8009,  1.8468, -0.9832, -1.5272]])
    ])
    >>> pt_infer = nt.to_padded_tensor(0.0)
    tensor([[[ 1.6862, -1.1282,  1.1031,  0.0464, -1.3276],
             [-1.9967, -1.0054,  1.8972,  0.9174, -1.4995],
             [ 0.0000,  0.0000,  0.0000,  0.0000,  0.0000]],
            [[-1.8546, -0.7194, -0.2918, -0.1846,  0.0000],
             [ 0.2773,  0.8793, -0.5183, -0.6447,  0.0000],
             [ 1.8009,  1.8468, -0.9832, -1.5272,  0.0000]]])
    >>> pt_large = nt.to_padded_tensor(1.0, (2, 4, 6))
    tensor([[[ 1.6862, -1.1282,  1.1031,  0.0464, -1.3276,  1.0000],
             [-1.9967, -1.0054,  1.8972,  0.9174, -1.4995,  1.0000],
             [ 1.0000,  1.0000,  1.0000,  1.0000,  1.0000,  1.0000],
             [ 1.0000,  1.0000,  1.0000,  1.0000,  1.0000,  1.0000]],
            [[-1.8546, -0.7194, -0.2918, -0.1846,  1.0000,  1.0000],
             [ 0.2773,  0.8793, -0.5183, -0.6447,  1.0000,  1.0000],
             [ 1.8009,  1.8468, -0.9832, -1.5272,  1.0000,  1.0000],
             [ 1.0000,  1.0000,  1.0000,  1.0000,  1.0000,  1.0000]]])
    >>> pt_small = nt.to_padded_tensor(2.0, (2, 2, 2))
    RuntimeError: Value in output_size is less than NestedTensor padded size. Truncation is not supported.

=======
See :func:`torch.nested.to_padded_tensor`
>>>>>>> f8e71ca3
""",
)<|MERGE_RESOLUTION|>--- conflicted
+++ resolved
@@ -1741,15 +1741,6 @@
 )
 
 add_docstr_all(
-    "eig",
-    r"""
-eig(eigenvectors=False) -> (Tensor, Tensor)
-
-See :func:`torch.eig`
-""",
-)
-
-add_docstr_all(
     "element_size",
     r"""
 element_size() -> int
@@ -6551,54 +6542,6 @@
     "to_padded_tensor",
     r"""
 to_padded_tensor(padding, output_size=None) -> Tensor
-<<<<<<< HEAD
-
-Returns a new (non-nested) Tensor by padding the nested tensor.
-The leading entries will be filled with the nested data,
-while the trailing entries will be padded.
-
-.. warning::
-
-    :func:`to_padded_tensor` always copies the underlying data,
-    since the nested and the non-nested tensors differ in memory layout.
-
-Args:
-    padding (float): The padding value for the trailing entries.
-    output_size (Tuple[int]): The size of the output tensor.
-                              If given, it must be large enough to contain all nested data;
-                              else, will infer by taking the max size of each nested sub-tensor along each dimension.
-
-Example::
-
-    >>> nt = torch.nested_tensor([torch.randn((2, 5)), torch.randn((3, 4))])
-    nested_tensor([
-      tensor([[ 1.6862, -1.1282,  1.1031,  0.0464, -1.3276],
-              [-1.9967, -1.0054,  1.8972,  0.9174, -1.4995]]),
-      tensor([[-1.8546, -0.7194, -0.2918, -0.1846],
-              [ 0.2773,  0.8793, -0.5183, -0.6447],
-              [ 1.8009,  1.8468, -0.9832, -1.5272]])
-    ])
-    >>> pt_infer = nt.to_padded_tensor(0.0)
-    tensor([[[ 1.6862, -1.1282,  1.1031,  0.0464, -1.3276],
-             [-1.9967, -1.0054,  1.8972,  0.9174, -1.4995],
-             [ 0.0000,  0.0000,  0.0000,  0.0000,  0.0000]],
-            [[-1.8546, -0.7194, -0.2918, -0.1846,  0.0000],
-             [ 0.2773,  0.8793, -0.5183, -0.6447,  0.0000],
-             [ 1.8009,  1.8468, -0.9832, -1.5272,  0.0000]]])
-    >>> pt_large = nt.to_padded_tensor(1.0, (2, 4, 6))
-    tensor([[[ 1.6862, -1.1282,  1.1031,  0.0464, -1.3276,  1.0000],
-             [-1.9967, -1.0054,  1.8972,  0.9174, -1.4995,  1.0000],
-             [ 1.0000,  1.0000,  1.0000,  1.0000,  1.0000,  1.0000],
-             [ 1.0000,  1.0000,  1.0000,  1.0000,  1.0000,  1.0000]],
-            [[-1.8546, -0.7194, -0.2918, -0.1846,  1.0000,  1.0000],
-             [ 0.2773,  0.8793, -0.5183, -0.6447,  1.0000,  1.0000],
-             [ 1.8009,  1.8468, -0.9832, -1.5272,  1.0000,  1.0000],
-             [ 1.0000,  1.0000,  1.0000,  1.0000,  1.0000,  1.0000]]])
-    >>> pt_small = nt.to_padded_tensor(2.0, (2, 2, 2))
-    RuntimeError: Value in output_size is less than NestedTensor padded size. Truncation is not supported.
-
-=======
 See :func:`torch.nested.to_padded_tensor`
->>>>>>> f8e71ca3
 """,
 )