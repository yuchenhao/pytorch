"""
This file includes private common utilities for FSDP.
"""

import traceback
from enum import auto, Enum
from typing import (
    Callable,
    Dict,
    Generator,
    Iterable,
    List,
    no_type_check,
    Optional,
    Set,
)

import torch
import torch.distributed as dist
import torch.distributed.fsdp.flat_param as flat_param_file
import torch.nn as nn
from torch.distributed._composable_state import _get_module_state, _State
from torch.distributed.algorithms._checkpoint.checkpoint_wrapper import (
    _CHECKPOINT_PREFIX,
)

from .api import FullStateDictConfig, ShardingStrategy, StateDictConfig, StateDictType

FSDP_WRAPPED_MODULE = "_fsdp_wrapped_module"
FSDP_PREFIX = FSDP_WRAPPED_MODULE + "."
FSDP_FLATTENED = "_fsdp_flattened"


class _FSDPState(_State):
    def __init__(self) -> None:
        # TODO: Move all the attributes to this class to enable typing for
        # FSDP/fully_shard.
        self._use_orig_params: bool = False
        self._unshard_params_ctx: Dict[nn.Module, Generator] = {}
        self._state_dict_type: StateDictType = StateDictType.FULL_STATE_DICT
        self._state_dict_config: StateDictConfig = FullStateDictConfig()
        self._is_root: Optional[bool] = None
        self._handles: List[flat_param_file.FlatParamHandle] = []
        self._ignored_modules: Set[nn.Module] = set()
<<<<<<< HEAD
=======
        self._fully_sharded_module_to_handles: Dict[
            nn.Module, flat_param_file.FlatParamHandle
        ] = {}
>>>>>>> d1cc64b2
        self.rank: int = -1
        self.world_size: int = -1
        self.sharding_strategy = ShardingStrategy.FULL_SHARD
        self.compute_device = torch.device("cuda", torch.cuda.current_device())
        self.process_group: Optional[dist.ProcessGroup] = None
        self._ignored_params: Set[nn.Parameter] = set()


def _get_module_fsdp_state(module: nn.Module) -> Optional[_FSDPState]:
    state = _get_module_state(module)
    if state is None or not isinstance(state, _FSDPState):
        return None
    return state


<<<<<<< HEAD
=======
def _get_module_fsdp_state_if_comm_module(module: nn.Module) -> Optional[_FSDPState]:
    state = _get_module_fsdp_state(module)
    if state is None:
        return None
    if state == module:  # FullyShardedDataParallel module case.
        return state
    if module in state._fully_sharded_module_to_handles:  # fully_shard case.
        return state
    return None


>>>>>>> d1cc64b2
class TrainingState(Enum):
    """
    An enum that indicates the state of a ``FullyShardedDataParallel` instance.
    """

    IDLE = auto()
    FORWARD_BACKWARD = auto()
    SUMMON_FULL_PARAMS = auto()


class HandleTrainingState(Enum):
    """
    An enum that indicates the state of a ``FlatParamHandle`.
    """

    IDLE = auto()
    FORWARD = auto()
    BACKWARD_PRE = auto()
    BACKWARD_POST = auto()
    SUMMON_FULL_PARAMS = auto()


def _is_composable(state: _FSDPState):
    # TODO: This is a temporary hack for differentiate between code paths.
    return not isinstance(state, nn.Module)


@no_type_check
def _module_handles(state: _FSDPState, module: nn.Module) -> List:
    """
    Returns the ``FlatParamHandle`` s corresponding to ``module``. These are
    the handles that contain some parameter in ``module``.
    """
    if _is_composable(state):
        assert (
            module in state._fully_sharded_module_to_handles
        ), f"Expects a `comm_module` but got {module} on rank {state.rank}"
        return state._fully_sharded_module_to_handles[module][:]
    else:
        # NOTE: This assumes `module` is a `FullyShardedDataParallel` instance.
        return module._handles[:]


@no_type_check
def _has_fsdp_params(state: _FSDPState, module: nn.Module) -> bool:
    """Returns if ``module`` has parameters managed by FSDP."""
    return len(_module_handles(state, module)) > 0


def _get_sharding_strategy(handles: Iterable):
    """
    Returns the sharding strategy of the group of handles given by ``handles``
    or ``None`` if ``handles`` is empty. The input should be the handles
    corresponding to one module, so we enforce that they all share the same
    sharding strategy.
    """
    sharding_strategy = None
    for handle in handles:
        if sharding_strategy is None:
            sharding_strategy = handle._sharding_strategy
        elif (
            sharding_strategy is not None
            and sharding_strategy != handle._sharding_strategy
        ):
            raise AssertionError(
                "Expects each group of handles to have the same sharding "
                f"strategy but got {sharding_strategy} and {handle._sharding_strategy}"
            )
    return sharding_strategy


def clean_tensor_name(tensor_name: str) -> str:
    """
    Cleans the parameter or buffer name by removing any module wrapper
    prefixes.
    """
    tensor_name = tensor_name.replace(FSDP_PREFIX, "")
    # TODO: Explicitly replacing the checkpoint wrapper prefix is not ideal as
    # it couples `CheckpointWrapper` and FSDP and also does not scale for more
    # module wrappers.
    tensor_name = tensor_name.replace(_CHECKPOINT_PREFIX, "")
    return tensor_name


def _set_fsdp_flattened(tensor: torch.Tensor) -> None:
    """
    Sets an attribute on ``tensor`` to mark it as flattened by FSDP. This is to
    avoid re-flattening it during nested construction.
    """
    setattr(tensor, FSDP_FLATTENED, True)


def _is_fsdp_flattened(tensor: torch.Tensor) -> bool:
    """Returns if ``tensor`` has been marked as flattened by FSDP."""
    return getattr(tensor, FSDP_FLATTENED, False)


def _get_param_to_fqns(
    model: torch.nn.Module,
    dedup_shared_params: bool = True,
) -> Dict[nn.Parameter, List[str]]:
    """
    Constructs a mapping from parameter to a list of its FQNs. Each normal
    parameter maps to a singleton list containing its FQN, while each
    ``FlatParameter`` maps to a list of its original parameter FQNs, which may
    have length greater than one. All FQNs are prefixed starting from
    ``model``.

    Args:
        model (torch.nn.Module): Root module (which may or may not be a
            :class:`FullyShardedDataParallel` instance).
        dedup_shared_params (bool): For shared parameters, if ``True``, only
            includes the FQNs corresponding to the first encounter of the
            shared parameter in the module traversal; if ``False``, then
            includes the FQNs across all encounters. (Default: ``True``)
    """

    def module_fn(module, prefix, param_to_fqns):
        for param_name, param in module.named_parameters(recurse=False):
            local_fqns = (
                param._fqns
                if type(param) is flat_param_file.FlatParameter
                else [param_name]
            )  # prefixed from `module`
            global_fqns = [
                clean_tensor_name(prefix + name) for name in local_fqns
            ]  # prefixed from the top level `model` (i.e. including `prefix`)
            is_shared_param = param in param_to_fqns
            if not is_shared_param:
                param_to_fqns[param] = global_fqns
            elif not dedup_shared_params:
                param_to_fqns[param].extend(global_fqns)

    def return_fn(param_to_fqns):
        return param_to_fqns

    param_to_unflat_param_names: Dict[torch.nn.Parameter, List[str]] = {}
    return _apply_to_modules(
        model,
        module_fn,
        return_fn,
        param_to_unflat_param_names,
    )


def _apply_to_modules(
    root_module: torch.nn.Module,
    module_fn: Callable,
    return_fn: Callable,
    *args,
    **kwargs,
):
    """
    Performs a pre-order traversal of the modules in the hierarchy rooted at
    ``root_module``, applying ``module_fn`` at each module and finally
    returning a value using ``return_fn``. The traversal constructs the full
    module prefix name (e.g. "module.submodule." just like in model state dict)
    and makes that available to ``module_fn``.
    """

    def f(module: torch.nn.Module, prefix: str, *args, **kwargs):
        # Call the module function before recursing over children (pre-order)
        module_fn(module, prefix, *args, **kwargs)
        for submodule_name, submodule in module.named_children():
            if submodule is not None:
                new_prefix = prefix + submodule_name + "."
                f(submodule, new_prefix, *args, **kwargs)

    f(root_module, "", *args, **kwargs)
    return return_fn(*args, **kwargs)


@no_type_check
def _assert_in_training_states(
    state: _FSDPState,
    training_states: List[TrainingState],
) -> None:
    """Asserts that FSDP is in the states ``_training_states``."""
    # Raise a `ValueError` instead of using `assert` to ensure that these
    # logical assertions run even if `assert`s are disabled
    if state.training_state not in training_states:
        msg = (
            f"expected to be in states {training_states} but current state is "
            f"{state.training_state}"
        )
        # Print the error on rank 0 in case this is called in the backward pass
        if state.rank == 0:
            if isinstance(state, nn.Module):
                print(f"Asserting FSDP instance is: {state}")
            print(f"ERROR: {msg}")
            traceback.print_stack()
        raise ValueError(msg)


def _get_root_modules(modules: Set[nn.Module]) -> Set[nn.Module]:
    """
    Returns:
        Set[nn.Module]: The subset of ``modules`` that are root modules (i.e.
        parent-less) with respect to the modules in the set itself. In other
        words, these are the modules in ``modules`` that are not the child of
        any other module in ``modules``.
    """
    root_modules: Set[nn.Module] = set()
    module_to_submodules = {module: set(module.modules()) for module in modules}
    for candidate_module in modules:
        is_root_module = True
        for module, submodules in module_to_submodules.items():
            is_child_module = (
                candidate_module is not module and candidate_module in submodules
            )
            if is_child_module:
                is_root_module = False
                break
        if is_root_module:
            root_modules.add(candidate_module)
    return root_modules<|MERGE_RESOLUTION|>--- conflicted
+++ resolved
@@ -42,12 +42,9 @@
         self._is_root: Optional[bool] = None
         self._handles: List[flat_param_file.FlatParamHandle] = []
         self._ignored_modules: Set[nn.Module] = set()
-<<<<<<< HEAD
-=======
         self._fully_sharded_module_to_handles: Dict[
             nn.Module, flat_param_file.FlatParamHandle
         ] = {}
->>>>>>> d1cc64b2
         self.rank: int = -1
         self.world_size: int = -1
         self.sharding_strategy = ShardingStrategy.FULL_SHARD
@@ -63,8 +60,6 @@
     return state
 
 
-<<<<<<< HEAD
-=======
 def _get_module_fsdp_state_if_comm_module(module: nn.Module) -> Optional[_FSDPState]:
     state = _get_module_fsdp_state(module)
     if state is None:
@@ -76,7 +71,6 @@
     return None
 
 
->>>>>>> d1cc64b2
 class TrainingState(Enum):
     """
     An enum that indicates the state of a ``FullyShardedDataParallel` instance.
