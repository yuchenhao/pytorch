import collections
import dataclasses
import enum
import functools
import inspect
import math
import numbers
import operator
import re
import types
from typing import Any, Optional, Union

<<<<<<< HEAD
from functorch.experimental.ops import PyOperator
=======
import numpy as np
>>>>>>> d3f90289

import torch

from torch import SymInt
from torch._guards import GuardSource
from torch._ops import PyOperator
from torch._subclasses.fake_tensor import FakeTensor
from torch.fx.immutable_collections import immutable_list

from .. import config, mutation_guard, replay_record, skipfiles
from ..allowed_functions import is_allowed, is_builtin_callable, is_numpy
from ..exc import unimplemented
from ..guards import GuardBuilder
from ..side_effects import SideEffects
from ..source import (
    AttrSource,
    ConstantSource,
    GetItemSource,
    GlobalSource,
    GlobalWeakRefSource,
    is_constant_source,
    LocalSource,
    RandomValueSource,
    Source,
    TupleIteratorGetItemSource,
)
from ..utils import (
    clone_input,
    get_fake_value,
    getfile,
    global_key_name,
    HAS_NUMPY,
    is_namedtuple,
    is_numpy_int_type,
    is_typing,
    istensor,
    istype,
    np,
    odict_values,
    preserve_rng_state,
    tuple_iterator,
    tuple_iterator_getitem,
    tuple_iterator_len,
    wrap_fake_exception,
)

from .base import MutableLocal, typestr
from .builtin import BuiltinVariable
from .constant import ConstantVariable, EnumVariable
from .dicts import (
    ConstDictVariable,
    DataClassVariable,
    DefaultDictVariable,
    HFPretrainedConfigVariable,
)
from .functions import UserFunctionVariable
from .lists import (
    ListIteratorVariable,
    ListVariable,
    NamedTupleVariable,
    RangeVariable,
    SizeVariable,
    SliceVariable,
    TupleVariable,
)
from .misc import (
    AutogradFunctionVariable,
    ComptimeVariable,
    GetAttrVariable,
    InspectSignatureVariable,
    LambdaVariable,
    NumpyVariable,
    PythonModuleVariable,
    SkipFilesVariable,
    TypingVariable,
)
from .nn_module import UnspecializedNNModuleVariable
from .tensor import (
    DynamicShapeVariable,
    FakeItemVariable,
    TensorVariable,
    TensorWithTFOverrideVariable,
    UnspecializedPythonVariable,
)
from .torch import (
    tensor_dunder_fns,
    torch_special_class_types,
    TorchPyOperator,
    TorchVariable,
)
from .user_defined import UserDefinedClassVariable, UserDefinedObjectVariable


class _missing:
    pass


@dataclasses.dataclass
class GraphArg:
    source: Source
    example: Any
    is_unspecialized: bool
    fake_tensor: Optional[torch._subclasses.fake_tensor.FakeTensor]

    # UnspecializedPythonVariable often masquerades as a tensor.
    # We MUST NOT generate shape guard code
    # that actually tries to access tensor properties on these values.
    # is_tensor lets us tell if this graph arg actually is a tensor
    # or not.
    is_tensor: bool = True

    def __post_init__(self):
        if isinstance(self.example, torch.Tensor):
            assert isinstance(
                self.fake_tensor, torch._subclasses.fake_tensor.FakeTensor
            )
        if isinstance(self.example, torch._subclasses.fake_tensor.FakeTensor):
            raise AssertionError("Fake Tensor observed in TorchDynamo Fx graph inputs")

    def load(self, tx):
        return self.source.reconstruct(tx)

    def get_examples(self):
        return [self.example]

    def get_fake_examples(self):
        if self.fake_tensor is not None:
            assert isinstance(
                self.fake_tensor, torch._subclasses.fake_tensor.FakeTensor
            )
            return [self.fake_tensor]

    def __len__(self):
        return 1

    def erase(self):
        self.example = None


class VariableBuilder:
    """Wrap a python value in a VariableTracker() instance"""

    def __init__(
        self,
        tx,
        source: Source,
    ):
        assert source is not None
        super(VariableBuilder, self).__init__()
        self.tx = tx
        self.source = source
        self.name = source.name()

    def __call__(self, value):
        if value in self.tx.output.side_effects:
            # TODO(jansel): add guard for alias relationship
            return self.tx.output.side_effects[value]
        return self._wrap(value).clone(**self.options())

    @staticmethod
    @functools.lru_cache(None)
    def _common_constants():
        return set(range(17)).union(
            {
                20,
                30,
                40,
                32,
                64,
                96,
                128,
                144,
                240,
                256,
                672,
                1024,
                2048,
                4096,
                0.1,
                0.01,
                0.001,
                0.5,
                0.05,
                800,
                1.873536229133606,
                4.135166556742356,  # Work around for vision_maskrcnn where torch.clamp can't be on different devices
            }
        )

    @staticmethod
    def list_type(value):
        if is_namedtuple(value):
            return functools.partial(NamedTupleVariable, tuple_cls=type(value))
        return {
            tuple: TupleVariable,
            list: ListVariable,
            odict_values: ListVariable,
            torch.nn.ParameterList: ListVariable,
            torch.nn.ModuleList: ListVariable,
        }[type(value)]

    def get_source(self):
        return self.source

    def options(self):
        return {"source": self.get_source()}

    def make_guards(self, *guards):
        source = self.get_source()
        if (
            isinstance(source, ConstantSource)
            or source.guard_source() == GuardSource.CONSTANT
        ):
            return None
        return {source.make_guard(guard) for guard in guards}

    def _wrap(self, value):
        from ..comptime import comptime

        make_guards = self.make_guards
        if istype(value, (torch.SymInt, torch.SymFloat)):
            return self.wrap_sym(value)
        if istensor(value):
            return self.wrap_tensor(value)
        elif istype(value, (tuple, list, odict_values)) or is_namedtuple(value):
            # One can index a tensor with a list/tuple. Therefore, we need to
            # have a stricter match.
            if istype(value, (tuple, list)) and all(
                [isinstance(x, int) or is_numpy_int_type(x) or x is None for x in value]
            ):
                guards = self.make_guards(GuardBuilder.EQUALS_MATCH)
            else:
                guards = self.make_guards(GuardBuilder.LIST_LENGTH)
            output = [
                VariableBuilder(self.tx, GetItemSource(self.get_source(), i))(
                    item
                ).add_guards(guards)
                for i, item in enumerate(value)
            ]
            result = self.list_type(value)(output, guards=guards)
            if istype(value, list):
                return self.tx.output.side_effects.track_list(
                    self.source, value, result
                )
            return result
        elif istype(value, tuple_iterator):
            guards = self.make_guards(GuardBuilder.TUPLE_ITERATOR_LEN)
            output = [
                VariableBuilder(
                    self.tx, TupleIteratorGetItemSource(self.get_source(), i)
                )(tuple_iterator_getitem(value, i)).add_guards(guards)
                for i in range(tuple_iterator_len(value))
            ]
            return ListIteratorVariable(
                output, mutable_local=MutableLocal(), guards=guards
            )
        elif istype(value, (slice, range)):
            items = [
                VariableBuilder(self.tx, AttrSource(self.get_source(), k))(
                    getattr(value, k)
                )
                for k in ("start", "stop", "step")
            ]
            if isinstance(value, slice):
                return SliceVariable(items, guards=make_guards(GuardBuilder.TYPE_MATCH))
            else:
                return RangeVariable(
                    items, guards=make_guards(GuardBuilder.EQUALS_MATCH)
                )
        elif istype(
            value, (dict, collections.defaultdict, collections.OrderedDict)
        ) and all(
            map(
                lambda k: ConstantVariable.is_literal(k)
                or self.tensor_can_be_dict_key(k),
                value.keys(),
            )
        ):
            guards = self.make_guards(GuardBuilder.DICT_KEYS)

            # store key variables in global location for reconstruction
            for key in value.keys():
                if self.tensor_can_be_dict_key(key):
                    self.tx.store_dict_key(global_key_name(key), key)

            def index_source(key):
                if self.tensor_can_be_dict_key(key):
                    return GlobalWeakRefSource(global_key_name(key))
                else:
                    return key

            result = dict(
                [
                    (
                        k,
                        VariableBuilder(
                            self.tx, GetItemSource(self.get_source(), index_source(k))
                        )(value[k]).add_guards(guards),
                    )
                    for k in value.keys()
                ]
            )

            if istype(value, collections.defaultdict):
                result = DefaultDictVariable(
                    result, type(value), value.default_factory, guards=guards
                )
            else:
                result = ConstDictVariable(result, type(value), guards=guards)

            return self.tx.output.side_effects.track_dict(self.source, value, result)
        elif isinstance(value, torch.nn.Module):
            if mutation_guard.is_dynamic_nn_module(value):
                # created dynamically, don't specialize on it
                result = UnspecializedNNModuleVariable(
                    value, guards=make_guards(GuardBuilder.TYPE_MATCH)
                )
                if not SideEffects.cls_supports_mutation_side_effects(type(value)):
                    # don't allow STORE_ATTR mutation with custom __setattr__
                    return result
                return self.tx.output.side_effects.track_object_existing(
                    self.source, value, result
                )
            elif getattr(value, "_is_fsdp_managed_module", False) or issubclass(
                value.__class__, torch.nn.parallel.distributed.DistributedDataParallel
            ):
                if getattr(value, "_is_fsdp_managed_module", False):
                    # Note: we can't do this assert inside FSDP constructor,
                    # since we don't know yet whether dynamo will be used
                    assert getattr(
                        value, "_fsdp_use_orig_params", False
                    ), "Dynamo only supports FSDP with use_orig_params=True"

                # See note [Dynamo treats FSDP wrapped modules as UnspecializedNNModule]
                # in fully_sharded_data_parallel.py for more information
                return UnspecializedNNModuleVariable(
                    value, guards=make_guards(GuardBuilder.TYPE_MATCH)
                )
            else:
                return self.tx.output.register_attr_or_module(
                    value,
                    self.name,
                    source=self.get_source(),
                    # Guards are added inside register_attr_or_module
                )
        elif ConstantVariable.is_literal(value) or istype(
            value, (torch.Size, torch.device, torch.dtype)
        ):
            if type(value) in (int, float) and not config.specialize_int_float:
                # unspecializing int/float by default, but still
                # specialize for the following conditions
                if (
                    value in self._common_constants()
                    or isinstance(self.source, GlobalSource)
                    or isinstance(self.source, GetItemSource)
                    or (
                        isinstance(self.source, AttrSource)
                        and isinstance(self.source.base, GlobalSource)
                    )
                ):
                    return ConstantVariable(
                        value=value,
                        guards=make_guards(GuardBuilder.CONSTANT_MATCH),
                    )
                else:
                    return self.wrap_unspecialized_primitive(value)
            else:
                return ConstantVariable(
                    value=value,
                    guards=make_guards(GuardBuilder.CONSTANT_MATCH),
                )
        elif isinstance(value, frozenset) and (
            all(is_allowed(x) or ConstantVariable.is_literal(x) for x in value)
        ):
            # For frozenset, we can guard by object ID instead of value
            # equality, this allows us to handle non-literal values
            return ConstantVariable(
                value=value,
                guards=make_guards(GuardBuilder.ID_MATCH),
            )
        elif isinstance(value, enum.Enum):
            return EnumVariable(
                value=value,
                guards=make_guards(GuardBuilder.ID_MATCH),
            )
        elif is_builtin_callable(value):
            return BuiltinVariable(
                value,
                guards=make_guards(GuardBuilder.BUILTIN_MATCH),
            )
        elif is_allowed(value):
            return TorchVariable(
                value,
                guards=make_guards(GuardBuilder.FUNCTION_MATCH),
            )
        elif is_typing(value):
            # typing.List, typing.Mapping, etc.
            return TypingVariable(
                value,
                guards=make_guards(GuardBuilder.ID_MATCH),
            )
        elif value is inspect.signature:
            return LambdaVariable(
                InspectSignatureVariable.create,
                guards=make_guards(GuardBuilder.FUNCTION_MATCH),
            )
        elif value is comptime:
            return ComptimeVariable()
        elif value is dataclasses.fields:
            return LambdaVariable(
                _dataclasses_fields_lambda,
                guards=make_guards(GuardBuilder.FUNCTION_MATCH),
            )
        elif is_numpy(value):
            return NumpyVariable(
                value,
                guards=make_guards(
                    GuardBuilder.FUNCTION_MATCH
                    if callable(value)
                    else GuardBuilder.TYPE_MATCH
                ),
            )
        elif value in tensor_dunder_fns:
            return TorchVariable(
                value,
                guards=make_guards(GuardBuilder.FUNCTION_MATCH),
            )
        elif (
            istype(value, (type, types.FunctionType))
            and skipfiles.check(getfile(value), allow_torch=True)
            and not inspect.getattr_static(value, "_torchdynamo_inline", False)
        ):
            return SkipFilesVariable(
                value, guards=make_guards(GuardBuilder.FUNCTION_MATCH)
            )
        elif value in tensor_dunder_fns:
            return TorchVariable(
                value,
                guards=make_guards(GuardBuilder.FUNCTION_MATCH),
            )
        elif istype(value, types.FunctionType):
            return UserFunctionVariable(
                value,
                guards=make_guards(GuardBuilder.FUNCTION_MATCH),
            )
        elif istype(value, (types.ModuleType, replay_record.DummyModule)):
            return PythonModuleVariable(
                value,
                guards=make_guards(GuardBuilder.PYMODULE_MATCH),
            )
        elif type(value) is torch.autograd.function.FunctionMeta:
            return AutogradFunctionVariable(
                value, guards=make_guards(GuardBuilder.FUNCTION_MATCH)
            )
        elif (
            isinstance(value, types.MethodType)
            and type(getattr(value, "__self__", None))
            is torch.autograd.function.FunctionMeta
            and getattr(value, "__name__", "") == "apply"
            and value == getattr(value.__self__, "apply", None)
        ):
            # handle aliased autograd function `apply` calls
            return GetAttrVariable(
                AutogradFunctionVariable(
                    value.__self__, guards=make_guards(GuardBuilder.FUNCTION_MATCH)
                ),
                "apply",
            )
        elif isinstance(value, (int, float)) or (
            HAS_NUMPY and (isinstance(value, np.number))
        ):
            return self.wrap_unspecialized_primitive(value)
        elif DataClassVariable.is_matching_object(value):
            return DataClassVariable.wrap(self, value).add_guards(
                make_guards(GuardBuilder.TYPE_MATCH)
            )
        elif HFPretrainedConfigVariable.is_matching_object(value):
            return HFPretrainedConfigVariable(
                value, guards=make_guards(GuardBuilder.TYPE_MATCH)
            )
        elif isinstance(value, PyOperator):
            return TorchPyOperator(
                value,
                guards=self.make_guards(
                    GuardBuilder.TYPE_MATCH, GuardBuilder.NAME_MATCH
                ),
            )
        elif type(value).__name__ == "builtin_function_or_method" and isinstance(
            value.__self__, torch_special_class_types
        ):
            return TorchVariable(
                value,
                guards=make_guards(GuardBuilder.FUNCTION_MATCH),
            )
        elif issubclass(type(value), type):
            # TODO(whc) the following seems preferable but breaks some tests, debug
            # elif inspect.isclass(value):
            return UserDefinedClassVariable(
                value, guards=make_guards(GuardBuilder.FUNCTION_MATCH)
            )
        else:
            result = UserDefinedObjectVariable(
                value,
                guards=self.make_guards(GuardBuilder.TYPE_MATCH),
            )
            if not SideEffects.cls_supports_mutation_side_effects(type(value)):
                # don't allow STORE_ATTR mutation with custom __setattr__
                return result
            return self.tx.output.side_effects.track_object_existing(
                self.source, value, result
            )

    def tensor_can_be_dict_key(self, value):
        # only allow Parameter and another specific Tensor can be used as dict key
        return (
            isinstance(value, torch.nn.Parameter)
            or isinstance(self.source, AttrSource)
            and self.source.member == "state"
            and isinstance(self.source.base, LocalSource)
        )

    def tensor_should_specialize(self):
        return (
            self.source
            and isinstance(self.source, GetItemSource)
            and isinstance(self.source.base, GetItemSource)
            and self.source.base.index == "params"
            and isinstance(self.source.base.base, GetItemSource)
            and isinstance(self.source.base.base.base, AttrSource)
            and self.source.base.base.base.member == "param_groups"
            and isinstance(self.source.base.base.base.base, LocalSource)
            and (
                isinstance(
                    self.tx.f_locals[self.source.base.base.base.base.local_name],
                    torch.optim.Optimizer,
                )
                if self.source.base.base.base.base.local_name in self.tx.f_locals.keys()
                else True
            )
        )

    def wrap_sym(self, value: Union[torch.SymInt, torch.SymFloat]):
        if not is_constant_source(self.get_source()):
            self.tx.output.graphargs.append(
                GraphArg(self.get_source(), value, False, None)
            )
        elif is_constant_source(self.get_source()):
            return self.tx.output.register_attr_or_module(
                value,
                re.sub(r"[^a-zA-Z0-9]+", "_", self.name),
                source=None,
                dyn_shape=value
                # shape Guards live their own rich life via shape_env
            )
        return DynamicShapeVariable.create(
            tx=self.tx,
            proxy=self.tx.output.create_graph_input(
                re.sub(r"[^a-zA-Z0-9]+", "_", self.name), type(value)
            ),
            dyn_shape=value
            # shape Guards live their own rich life via shape_env
        )

    def wrap_tensor(self, value: torch.Tensor):
        if self.get_source().guard_source().is_nn_module():
            return self.tx.output.register_attr_or_module(
                value,
                self.name,
                source=self.get_source(),
                # Guards are done inside register_attr_or_module
                # guards=self.make_guards(GuardBuilder.TENSOR_MATCH),
            )

        if is_constant_source(self.get_source()):
            return self.tx.output.register_attr_or_module(
                value,
                re.sub(r"[^a-zA-Z0-9]+", "_", self.name),
                source=self.get_source(),
                # Guards are added inside register_attr_or_module
            )

        if type(value) in config.traceable_tensor_subclasses:
            # Ordinarily, we would fakeify a tensor so that it can get dynamic
            # shapes and be computed on without triggering actual operations.
            # However, how can we fakeify a tensor subclass?  Ordinary
            # inheritance (nor multiple inheritance) won't work work.
            #
            # Instead, our plan is to *manually simulate* the tensor subclass
            # inheriting from a fake tensor with dynamo.  This means our
            # data representation for a tensor subclass will be a fake tensor
            # + tensor subclass type + any extra data the subclass may have
            # been storing on the tensor.  Because all Python accesses are
            # mediated through TensorWithTFOverrideVariable, we can ensure
            # that we dispatch differently, e.g., according to
            # __torch_function__
            #
            # To simplify things for now, the __dict__ tracking bits haven't
            # been implemented yet, but they can be added into this design at
            # a later point in time.
            ignore_subclass = True
        else:
            assert type(value) in (torch.Tensor, torch.nn.Parameter)
            ignore_subclass = False

        tensor_variable = wrap_fx_proxy(
            tx=self.tx,
            proxy=self.tx.output.create_graph_input(
                re.sub(r"[^a-zA-Z0-9]+", "_", self.name), type(value)
            ),
            example_value=value,
            guards=self.make_guards(GuardBuilder.TENSOR_MATCH),
            should_specialize=self.tensor_should_specialize(),
            ignore_subclass=ignore_subclass,
            source=self.get_source(),
        )

        # TODO: I think the result is guaranteed to be fake with
        # ignore_subclass changes
        fake_tensor_value = None
        example_value = tensor_variable.proxy.node.meta["example_value"]
        if isinstance(example_value, torch._subclasses.fake_tensor.FakeTensor):
            fake_tensor_value = example_value

        self.tx.output.graphargs.append(
            GraphArg(self.get_source(), value, False, fake_tensor_value)
        )

        if type(value) in config.traceable_tensor_subclasses:
            subclass_torch_function__func = value.__torch_function__.__func__
            subclass_type = type(value)
            # NB: This is slightly misnamed, a tensor subclass might not have
            # any explicit __torch_function__ implementation and is relying
            # on the default inherited from torch.Tensor
            return TensorWithTFOverrideVariable(
                tensor_variable,
                self.get_source(),
                subclass_torch_function__func,
                subclass_type,
            )

        return tensor_variable

    def wrap_unspecialized_primitive(self, value):
        if self.name in self.tx.output.unspec_variable_map:
            return self.tx.output.unspec_variable_map[self.name]
        else:
            if (
                config.dynamic_shapes
                and isinstance(value, int)
                and not is_constant_source(self.get_source())
            ):
                shape_env = self.tx.output.shape_env
                wrapped_value = shape_env.create_symintnode(
                    shape_env.create_symbol(value, source=self.source)
                )
                self.tx.output.tracked_fakes.append(
                    TrackedFake(wrapped_value, self.source)
                )
                # TODO: Do float
            else:
                # TODO: Eliminate this case entirely
                wrapped_value = torch.tensor(value)
            if not isinstance(self.get_source(), RandomValueSource):
                guards = {self.get_source().make_guard(GuardBuilder.TYPE_MATCH, True)}
                options = {"guards": guards}
            else:
                options = {}
            options.update({"source": self.get_source()})
            if isinstance(wrapped_value, torch.Tensor):
                options.update({"raw_value": value})

            proxy = self.tx.output.create_graph_input(
                re.sub(r"[^a-zA-Z0-9]+", "_", self.name), type(wrapped_value)
            )

            unspec_var = wrap_fx_proxy_cls(
                UnspecializedPythonVariable,
                tx=self.tx,
                proxy=proxy,
                example_value=wrapped_value,
                **options,
            )
            self.tx.output.unspec_variable_map[self.name] = unspec_var
            if not is_constant_source(self.get_source()):
                fake_tensor_value = None
                example_value = unspec_var.proxy.node.meta["example_value"]
                if isinstance(example_value, torch._subclasses.fake_tensor.FakeTensor):
                    fake_tensor_value = example_value
                self.tx.output.graphargs.append(
                    GraphArg(
                        self.get_source(),
                        wrapped_value,
                        True,
                        fake_tensor_value,
                        is_tensor=False,
                    )
                )
            return unspec_var


def _dataclasses_fields_lambda(obj):
    if isinstance(obj, UserDefinedObjectVariable):
        value = obj.value
    elif isinstance(obj, DataClassVariable):
        value = obj.user_cls
    else:
        unimplemented(f"Dataclass fields handling fails for type {obj}")
    items = []
    for field in dataclasses.fields(value):
        source = None
        if obj.source:
            source = GetItemSource(
                AttrSource(obj.source, "__dataclass_fields__"), field.name
            )
        items.append(UserDefinedObjectVariable(field, source=source).add_options(obj))
    return TupleVariable(items).add_options(obj)


def wrap_fx_proxy(tx, proxy, example_value=None, **options):
    return wrap_fx_proxy_cls(
        target_cls=TensorVariable,
        tx=tx,
        proxy=proxy,
        example_value=example_value,
        **options,
    )


# Note: Unfortunate split due to some gross classes existing that subclass TensorVariable
# Should be compositional instead
def wrap_fx_proxy_cls(
    target_cls, tx, proxy, example_value=None, ignore_subclass=False, **options
):
    from ..symbolic_convert import InstructionTranslatorBase

    assert isinstance(tx, InstructionTranslatorBase)
    if "guards" in options and options["guards"] is not None:
        tx.output.guards.update(options["guards"])

    assert "example_value" not in proxy.node.meta

    initial_example_value = example_value

    def _clone_input(value):
        if isinstance(value, torch.Tensor):
            # tensor subclasses will not be converted to FakeTensors and need to be cloned
            if not isinstance(value, torch._subclasses.fake_tensor.FakeTensor):
                # NB: ensure strides are preserved
                value = clone_input(value)

        return value

    with preserve_rng_state():
        if example_value is None:
            example_value = get_fake_value(proxy.node, tx)

        # Handle recursive calls here
        elif isinstance(example_value, FakeTensor):
            pass

        elif isinstance(example_value, torch.Tensor):
            if tx.export:
                # The legacy behavior for real value cache with subclasses was
                # to perform a clone WITHOUT preserving the subclass.  It's
                # not entirely clear this is what you actually want though.
                with torch._C.DisableTorchFunctionSubclass():
                    proxy.tracer.real_value_cache[proxy.node] = _clone_input(
                        example_value
                    )
            # NB: If we're ignoring subclass, then the expectation is you will
            # take the returned TensorVariable and wrap it into a more
            # accurate TensorVariable that is able to track subclass-ness;
            # otherwise this is wrong!
            kwargs = {
                "ignore_subclass": ignore_subclass,
                "is_tensor": target_cls is TensorVariable,
            }
            assert "source" in options and options["source"] is not None
            kwargs["source"] = options["source"]
            example_value = wrap_to_fake_tensor_and_record(
                example_value, tx=tx, **kwargs
            )

    if isinstance(example_value, torch.Tensor):
        is_parameter = isinstance(example_value, torch.nn.Parameter)
        should_specialize = options.pop("should_specialize", False)
        if is_parameter or should_specialize:
            specialized_value = initial_example_value
        else:
            specialized_value = None

        # NB: In most (all?) cases, this does not actually do a clone.
        # (WARNING: this means that if we mutate metadata on the fake
        # tensor, the stored example value will update too!)
        example_value = _clone_input(example_value)
        proxy.node.meta["example_value"] = example_value
        specialized_props = target_cls.specialize(example_value)
        if isinstance(example_value, torch._subclasses.fake_tensor.FakeTensor):
            # NB: This will be wrong for ignore_subclass; fix it up later!
            specialized_props["class_type"] = (
                torch.nn.Parameter if is_parameter else torch.Tensor
            )

        specialized_props["specialized_value"] = specialized_value

        options.update(specialized_props)
        return target_cls(proxy, **options)
    elif (
        hasattr(proxy.node.target, "__name__")
        and proxy.node.target.__name__ == "set_state"
        and isinstance(proxy.node.target.__self__, torch._C.Generator)
        or proxy.node.target == torch.random.set_rng_state
    ):
        from . import TorchVariable

        return TorchVariable(proxy.node.target)
    elif (
        proxy.node.target == torch._C._DisableFuncTorch
        or proxy.node.target == torch.cuda._is_in_bad_fork
    ):
        from . import UserDefinedObjectVariable

        return UserDefinedObjectVariable(example_value)
    elif istype(example_value, (int, bool, float)) and config.dynamic_shapes:
        proxy.node.meta["example_value"] = example_value
        return DynamicShapeVariable.create(tx, proxy, example_value, **options)
    elif istype(example_value, torch.Size) and config.dynamic_shapes:
        proxy.node.meta["example_value"] = example_value
        sizes = []
        for i, v in enumerate(example_value):
            proxy_i = proxy[i]
            sizes.append(DynamicShapeVariable.create(tx, proxy_i, v, **options))
        return SizeVariable(sizes, proxy, **options)
    elif istype(example_value, int) and proxy.node.target in (
        torch.seed,
        operator.mod,
        # some mac builds are missing torch.distributed.get_rank()
        getattr(torch.distributed, "get_rank", _missing),
        getattr(torch.distributed, "get_world_size", _missing),
    ):
        if config.dynamic_shapes:
            proxy.node.meta["example_value"] = example_value
            return DynamicShapeVariable.create(tx, proxy, example_value, **options)
        else:
            return ConstantVariable(example_value, **options)
    elif istype(example_value, torch.Size) and all(
        [isinstance(x, int) for x in example_value]
    ):
        sizes = [ConstantVariable(x) for x in example_value]
        return SizeVariable(sizes, **options)
    elif isinstance(example_value, (tuple, list)):
        unpacked = []
        for i, val in enumerate(example_value):
            if val is None:
                # nn.MultiheadAttention() can return None, see issue #175
                unpacked.append(
                    ConstantVariable(None, **options),
                )
            else:
                unpacked.append(
                    wrap_fx_proxy(
                        tx,
                        proxy.tracer.create_proxy(
                            "call_function", operator.getitem, (proxy, i), {}
                        ),
                        example_value=val,
                        **options,
                    )
                )
        if istype(example_value, tuple):
            return TupleVariable(unpacked, **options)
        elif istype(example_value, (list, immutable_list)):
            return ListVariable(unpacked, mutable_local=MutableLocal(), **options)
        else:
            assert (
                example_value.__class__.__module__ == "torch.return_types"
                or hasattr(example_value, "_fields")
            ), ("namedtuple?")
            return NamedTupleVariable(unpacked, example_value.__class__, **options)
    elif example_value is None or proxy.node.target is torch.manual_seed:
        return ConstantVariable(None, **options)
    elif (
        isinstance(example_value, int)
        and proxy.node.target is torch._utils._element_size
    ):
        proxy.node.meta["example_value"] = example_value
        return ConstantVariable(example_value, **options)
    elif (
        isinstance(example_value, numbers.Number)
        and (proxy.node.target == "item" or proxy.node.target in {math.sqrt, math.pow})
        and config.capture_scalar_outputs
    ):
        # item raw value should not be accessed
        return wrap_fx_proxy_cls(
            FakeItemVariable,
            tx=tx,
            proxy=proxy,
            example_value=torch.tensor(example_value),
            **options,
        )
    elif isinstance(example_value, (torch.SymInt, torch.SymFloat)):
        proxy.node.meta["example_value"] = example_value
        return DynamicShapeVariable(proxy, example_value, **options)
    else:
        unimplemented(
            "torch.* op returned non-Tensor "
            + f"{typestr(example_value)} {proxy.node.op} {proxy.node.target}"
        )


# Tracks the sources of all fake tensors we wrap in Dynamo.
# Used by shape guard computation.
@dataclasses.dataclass
class TrackedFake:
    fake: Union[FakeTensor, SymInt]
    source: Source


def wrap_to_fake_tensor_and_record(
    e, tx, ignore_subclass=False, *, source: Optional[Source], is_tensor: bool
):
    if type(e) in (torch.Tensor, torch.nn.Parameter) or (
        ignore_subclass and isinstance(e, torch.Tensor)
    ):
        static_shapes = (
            source is None
            or type(e) is torch.nn.Parameter
            or config.dynamic_shapes is False
            or not is_tensor
        )
        fake_e = wrap_fake_exception(
            lambda: tx.fake_mode.from_tensor(
                e,
                static_shapes=static_shapes,
                ignore_subclass=ignore_subclass,
                source=source,
            )
        )
        if is_tensor:
            tx.output.tracked_fakes.append(TrackedFake(fake_e, source))
        return fake_e
    else:
        return e<|MERGE_RESOLUTION|>--- conflicted
+++ resolved
@@ -10,11 +10,7 @@
 import types
 from typing import Any, Optional, Union
 
-<<<<<<< HEAD
 from functorch.experimental.ops import PyOperator
-=======
-import numpy as np
->>>>>>> d3f90289
 
 import torch
 
