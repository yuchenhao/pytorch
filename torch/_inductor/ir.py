--- conflicted
+++ resolved
@@ -46,18 +46,6 @@
 indent = functools.partial(textwrap.indent, prefix="  ")
 aten = torch.ops.aten
 
-<<<<<<< HEAD
-"""
-Normally you have:
-TensorBox -> StorageBox -> Buffer
-
-If you mutate the data, we swing the StorageBox pointer to point to a new buffer
-(leaving the old buffer unmodified and functionalizing the operation)
-
-For views you get:
-TensorBox -> View -> StorageBox -> Buffer
-where the StorageBox/Buffer will be shared with the pre-view TensorBox.
-=======
 """ [Note: Inductor IR]
 
 Inductor's IR is produced by executing 'lowering' code (see lowering.py).  Each
@@ -89,13 +77,8 @@
 Tensors backed by views add one more indirection to the IR.
 TensorBox -> View -> StorageBox -> Buffer
 In these cases, the underlying StorageBox/Buffer will be shared with the pre-view TensorBox.
->>>>>>> fdd9b6ad
-
-For metadata mutation (e.g. as_strided_) we swing the TensorBox pointer.
 """
 
-<<<<<<< HEAD
-=======
 
 def validate_ir(node_or_nodes):
     def _check_tensorbox(node):
@@ -105,7 +88,6 @@
 
     pytree.tree_map(_check_tensorbox, node_or_nodes)
 
->>>>>>> fdd9b6ad
 
 def inverse_reorder(order):
     inv_order = dict(zip(order, range(len(order))))
@@ -4238,7 +4220,9 @@
         # this is a symbolic gesture, and it gets handled by WrapperCodegen.
         # codegen outputs a '# reuse' line that assigns the input buffer here ('input_collective')
         # to a new name (`self.get_name()`) and `del`s the old name.
-        wrapper.writeline(f"{self.get_name()} = {input_collective} # TODO why not automatically done by codegen?")
+        wrapper.writeline(
+            f"{self.get_name()} = {input_collective} # TODO why not automatically done by codegen?"
+        )
 
     @classmethod
     def create(cls, x: "TensorBox"):
