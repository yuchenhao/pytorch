--- conflicted
+++ resolved
@@ -627,35 +627,19 @@
         return [node for node in nodes if node.target in fns]
 
     mkldnn = torch.ops.mkldnn
-<<<<<<< HEAD
-    _conv_args = (Arg(), Arg(), Arg(), Arg(), Arg(), Arg(), Arg())
-    _linear_args = (Arg(), Arg(), Arg())
+    _conv_args = (Arg(), Arg(), Arg(), Arg(), Arg(), Arg(), Arg(), Arg(), Arg(), Arg())
+    _linear_args = (Arg(), Arg(), Arg(), Arg(), Arg(), Arg())
     _computation_user_1 = [
-        CallFunction(mkldnn._convolution, *_conv_args, _users=1),
-        CallFunction(mkldnn._linear, *_linear_args, _users=1),
+        CallFunction(mkldnn._convolution_pointwise.default, *_conv_args, _users=1),
+        CallFunction(mkldnn._linear_pointwise.default, *_linear_args, _users=1),
     ]
     _computation_user_2 = [
-        CallFunction(mkldnn._convolution, *_conv_args, _users=2),
-        CallFunction(mkldnn._linear, *_linear_args, _users=2),
-    ]
-    _computation_user_3 = [
-        CallFunction(mkldnn._convolution, *_conv_args, _users=3),
-        CallFunction(mkldnn._linear, *_linear_args, _users=3),
+        CallFunction(mkldnn._convolution_pointwise.default, *_conv_args, _users=2),
+        CallFunction(mkldnn._linear_pointwise.default, *_linear_args, _users=2),
     ]
     _computation_user_4 = [
-        CallFunction(mkldnn._convolution, *_conv_args, _users=4),
-        CallFunction(mkldnn._linear, *_linear_args, _users=4),
-=======
-    _conv_args = (Arg(), Arg(), Arg(), Arg(), Arg(), Arg(), Arg(), Arg(), Arg(), Arg())
-    _computation_user_1 = [
-        CallFunction(mkldnn._convolution_pointwise.default, *_conv_args, _users=1)
-    ]
-    _computation_user_2 = [
-        CallFunction(mkldnn._convolution_pointwise.default, *_conv_args, _users=2)
-    ]
-    _computation_user_4 = [
-        CallFunction(mkldnn._convolution_pointwise.default, *_conv_args, _users=4)
->>>>>>> 5c2a8546
+        CallFunction(mkldnn._convolution_pointwise.default, *_conv_args, _users=4),
+        CallFunction(mkldnn._linear_pointwise.default, *_linear_args, _users=4),
     ]
 
     def gelu_fusion_1(computation_call):
@@ -792,6 +776,14 @@
             return False
         return True
 
+    def is_single_linear(match):
+        conv_nodes = filter_nodes(match.nodes, mkldnn._linear_pointwise.default)
+        if len(conv_nodes) < 1:
+            return False
+        if any(n.args[-3] != "none" for n in conv_nodes):
+            return False
+        return True
+
     def register_mkldnn_conv_replacement_pattern(unary_op, pattern):
         @register_replacement_pattern(pattern, extra_check=is_single_conv)
         def fn(input, weight, bias, padding, stride, dilation, groups, *args, **kwargs):
@@ -811,8 +803,8 @@
         return fn
 
     def register_mkldnn_linear_replacement_pattern(unary_op, pattern):
-        @register_replacement_pattern(pattern)
-        def fn(input, weight, bias):
+        @register_replacement_pattern(pattern, extra_check=is_single_linear)
+        def fn(input, weight, bias, *args, **kwargs):
             return torch.ops.mkldnn._linear_pointwise(
                 input,
                 weight,
@@ -827,25 +819,7 @@
     for unary_op, patterns in replacement_unary_fusion_patterns.items():
         register_mkldnn_conv_replacement_pattern(unary_op, patterns[0])
         register_mkldnn_linear_replacement_pattern(unary_op, patterns[1])
-        # TODO: add linear/ConvTranspose fusion
-
-<<<<<<< HEAD
-    @register_lowering_pattern(CallFunction(mkldnn._convolution, *_conv_args))
-    def single_conv_lowering(
-        match, input, weight, bias, padding, stride, dilation, groups
-    ):
-        return L[torch.ops.mkldnn._convolution_pointwise.default](
-            input, weight, bias, padding, stride, dilation, groups, "none", [], ""
-        )
-
-    @register_lowering_pattern(CallFunction(mkldnn._linear, *_linear_args))
-    def single_linear_lowering(match, input, weight, bias):
-        return L[torch.ops.mkldnn._linear_pointwise](
-            input, weight, bias, "none", [], ""
-        )
-
-=======
->>>>>>> 5c2a8546
+
     def register_leaky_relu_fusion_lowering(computation_call, computation_op):
         @register_lowering_pattern(leaky_relu_fusion(computation_call))
         def fn(match, *args, **kwargs):
@@ -864,7 +838,6 @@
                 ]
                 return L[computation_op](*computation_args)
             else:
-                # computation_args += ["none", [], ""]
                 computation_out = L[computation_op](*computation_args)
                 return L[aten.where](
                     L[aten.gt](computation_out, 0),
@@ -917,31 +890,27 @@
         Arg(),
         Arg(),
     )
-<<<<<<< HEAD
-    # linear_fusion lowering
-    register_leaky_relu_fusion_lowering(
-        _computation_user_3[1], torch.ops.mkldnn._linear_pointwise
-    )
-    register_hardtanh_fusion_lowering(
-        _computation_user_3[1], torch.ops.mkldnn._linear_pointwise
-    )
-    # TODO: add ConvTranspose lowering
-=======
+    _linear_kwargs = (Arg(), Arg(), Arg(), KeywordArg("unary_attr"), Arg(), Arg)
     _leaky_relu_user = {
         CallFunction(
             mkldnn._convolution_pointwise.default, *_conv_kwargs, _users=3
         ): torch.ops.mkldnn._convolution_pointwise.default,
+        CallFunction(
+            mkldnn._linear_pointwise.default, *_linear_kwargs, _users=3
+        ): torch.ops.mkldnn._linear_pointwise.default,
     }
     _hardtanh_user = {
         CallFunction(
             mkldnn._convolution_pointwise.default, *_conv_kwargs, _users=1
         ): torch.ops.mkldnn._convolution_pointwise.default,
+        CallFunction(
+            mkldnn._linear_pointwise.default, *_linear_kwargs, _users=1
+        ): torch.ops.mkldnn._linear_pointwise.default,
     }
     for _computation_call in _leaky_relu_user.items():
         register_leaky_relu_fusion_lowering(_computation_call[0], _computation_call[1])
     for _computation_call in _hardtanh_user.items():
         register_hardtanh_fusion_lowering(_computation_call[0], _computation_call[1])
->>>>>>> 5c2a8546
 
 
 # This slows things down:
