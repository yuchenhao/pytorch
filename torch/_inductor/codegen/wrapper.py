--- conflicted
+++ resolved
@@ -345,10 +345,6 @@
         self,
         name,
         kernel,
-<<<<<<< HEAD
-        cpp_kernel,
-=======
->>>>>>> 31f311a8
         codegen_args,
         cpp_op_schema,
         cpp_kernel_key,
@@ -578,18 +574,11 @@
         self.wrapper_call.writeline("with record_function('inductor_wrapper_call'):")
         stack.enter_context(self.wrapper_call.indent())
 
-<<<<<<< HEAD
+    def generate_kernel_call(self, name, call_args, device_index=None):
+        self.writeline(self.wrap_kernel_call(name, call_args))
+
     def generate_size_asserts(self, name, size, stride):
         return f"assert_size_stride({name}, {size}, {stride})"
-
-    def generate_kernel_call(self, name, call_args):
-        self.writeline(
-            self.wrap_kernel_call(name, call_args),
-        )
-=======
-    def generate_kernel_call(self, name, call_args, device_index=None):
-        self.writeline(self.wrap_kernel_call(name, call_args))
->>>>>>> 31f311a8
 
     def call_kernel(self, name: str, kernel: Kernel):
         tmp = IndentedBuffer()
@@ -732,16 +721,12 @@
         self.closed_bracket = "}"
         self.comment = "//"
         self.namespace = "at::"
-<<<<<<< HEAD
-        self.extern_call_ops = set()
-=======
         self.none_str = "at::Tensor()"
         self.extern_call_ops = set()
         self.size = "sizes()"
         self.stride = "strides()"
         self.call_func_name = "inductor_cpp_entry"
         self.cuda = False
->>>>>>> 31f311a8
 
     def seed(self):
         """
@@ -764,6 +749,24 @@
 
                 cpp_wrapper_src = (
                 '''
+                void assert_size_stride(at::Tensor tensor, std::vector<int64_t> size, std::vector<int64_t> stride) {
+                    int64_t ndim = tensor.ndimension();
+                    if (size.size() != ndim || stride.size() != ndim) {
+                        TORCH_CHECK(false, "wrong number of dimensions");
+                    }
+                    for (auto i : c10::irange(ndim)) {
+                        int64_t want_size = size[i];
+                        int64_t want_stride = stride[i];
+                        int64_t actual_size = tensor.size(i);
+                        int64_t actual_stride = tensor.stride(i);
+                        if (want_size != actual_size ||
+                            // ignore stride differences when size is 1
+                            (want_stride != actual_stride && actual_size > 1)) {
+                            TORCH_CHECK(false,  "expected size ", actual_size, "==", want_size,
+                            ", stride ", actual_stride, "==", want_stride, " at dim=", i );
+                        }
+                    }
+                }
                 """
             )
 
@@ -778,50 +781,7 @@
             else:
                 output_is_tensor[idx] = True
 
-<<<<<<< HEAD
-    def write_prefix(self):
-        self.prefix.splice(
-            """
-            async_compile.wait(globals())
-            del async_compile
-            from torch.utils.cpp_extension import load_inline
-            wrapper = (
-            '''
-            #include <dlfcn.h>
-            #include <assert.h>
-
-            typedef at::BFloat16 bfloat16;
-
-            void assert_size_stride(at::Tensor tensor, std::vector<int64_t> size, std::vector<int64_t> stride) {
-                int64_t ndim = tensor.ndimension();
-                if (size.size() != ndim || stride.size() != ndim) {
-                    TORCH_CHECK(false, "wrong number of dimensions");
-                }
-                for (auto i : c10::irange(ndim)) {
-                    int64_t want_size = size[i];
-                    int64_t want_stride = stride[i];
-                    int64_t actual_size = tensor.size(i);
-                    int64_t actual_stride = tensor.stride(i);
-                    if (want_size != actual_size ||
-                        // ignore stride differences when size is 1
-                        (want_stride != actual_stride && actual_size > 1)) {
-                        TORCH_CHECK(false,  "expected size ", actual_size, "==", want_size,
-                        ", stride ", actual_stride, "==", want_stride, " at dim=", i );
-                    }
-                }
-            }
-
-            template <typename KernelFunc>
-            KernelFunc load_cpp_kernel(const char* so_filename) {
-                KernelFunc kernel_cpp;
-                auto kernel_cpp_lib = dlopen(so_filename, RTLD_NOW);
-                assert(kernel_cpp_lib != nullptr);
-                *(void **) (&kernel_cpp) = dlsym(kernel_cpp_lib, "kernel");
-                return kernel_cpp;
-            }
-=======
         self.output_is_tensor = output_is_tensor
->>>>>>> 31f311a8
 
     def write_prefix(self):
         return
@@ -1008,34 +968,6 @@
             f"auto {name} = op_{cpp_kernel_key}.call({', '.join(codegen_args)});"
         )
 
-<<<<<<< HEAD
-    def generate_fusion_ops_code(
-        self,
-        name,
-        kernel,
-        cpp_kernel,
-        codegen_args,
-        cpp_op_schema,
-        cpp_kernel_key,
-        cpp_kernel_overload_name="",
-    ):
-        if cpp_kernel_key not in self.extern_call_ops:
-            self.writeline(
-                f"""
-    static auto op_{cpp_kernel_key} =
-    c10::Dispatcher::singleton()
-        .findSchemaOrThrow(
-            \"{cpp_kernel}\",
-            \"{cpp_kernel_overload_name}\")
-        .typed<{cpp_op_schema}>();
-            """
-            )
-            self.extern_call_ops.add(cpp_kernel_key)
-
-        self.writeline(
-            f"auto {name} = op_{cpp_kernel_key}.call({', '.join(codegen_args)});"
-        )
-=======
     def val_to_str(self, s):
         if s is None:
             return self.none_str
@@ -1048,7 +980,6 @@
             return f"{{{vals}}}"
         else:
             return repr(s)
->>>>>>> 31f311a8
 
 
 class CudaWrapperCodeGen(CppWrapperCodeGen):
