"""
Python implementation of ``__torch_function__``

While most of the torch API and handling for ``__torch_function__`` happens
at the C++ level, some of the torch API is written in Python so we need
python-level handling for ``__torch_function__`` overrides as well. The main
developer-facing functionality in this file are handle_torch_function and
has_torch_function. See torch/functional.py and test/test_overrides.py
for usage examples.

Note
----
heavily inspired by NumPy's ``__array_function__`` (see:
https://github.com/pytorch/pytorch/issues/24015 and
https://www.numpy.org/neps/nep-0018-array-function-protocol.html
)

If changing this file in a way that can affect ``__torch_function__`` overhead,
please report the benchmarks in ``benchmarks/overrides_benchmark``. See the
instructions in the ``README.md`` in that directory.
"""

import __future__

import collections
import functools
import types
import warnings
from typing import Dict, Set, List, Any, Callable, Iterable, Type, Iterator, Tuple
import contextlib

import torch
from torch._C import (
    _has_torch_function, _has_torch_function_unary,
    _has_torch_function_variadic, _add_docstr, _set_torch_function_mode, _get_torch_function_mode)

from torch.utils._mode_utils import _enable_mode_checks, _ModeInfo

__all__ = [
    "get_ignored_functions",
    "get_overridable_functions",
    "get_testing_overrides",
    "handle_torch_function",
    "has_torch_function",
    "resolve_name",
    "is_tensor_like",
    "is_tensor_method_or_property",
    "wrap_torch_function",
    "enable_reentrant_dispatch",
    "get_buffer",
]

@functools.lru_cache(None)
def get_ignored_functions() -> Set[Callable]:
    """
    Return public functions that cannot be overridden by ``__torch_function__``.

    Returns
    -------
    Set[Callable]
        A tuple of functions that are publicly available in the torch API but cannot
        be overridden with ``__torch_function__``. Mostly this is because none of the
        arguments of these functions are tensors or tensor-likes.

    Examples
    --------
    >>> torch.Tensor.as_subclass in torch.overrides.get_ignored_functions()
    True
    >>> torch.add in torch.overrides.get_ignored_functions()
    False
    """
    Tensor = torch.Tensor
    return {
        torch.typename,
        torch.is_tensor,
        torch.is_storage,
        torch.set_default_tensor_type,
        torch.set_rng_state,
        torch.get_rng_state,
        torch.manual_seed,
        torch.initial_seed,
        torch.seed,
        torch.save,
        torch.load,
        torch.set_printoptions,
        torch.fork,
        torch.get_default_dtype,
        torch.get_num_interop_threads,
        torch.get_num_threads,
        torch.init_num_threads,
        torch.import_ir_module,
        torch.import_ir_module_from_buffer,
        torch.is_anomaly_enabled,
        torch.is_anomaly_check_nan_enabled,
        torch.is_grad_enabled,
        torch.merge_type_from_type_comment,
        torch.parse_ir,
        torch.parse_schema,
        torch.parse_type_comment,
        torch.set_anomaly_enabled,
        torch.set_flush_denormal,
        torch.set_num_interop_threads,
        torch.set_num_threads,
        torch.wait,
        torch.as_tensor,
        torch.from_numpy,
        torch.get_device,
        torch.tensor,
        torch.default_generator,
        torch.has_cuda,
        torch.has_cudnn,
        torch.has_lapack,
        torch.device,
        torch.dtype,
        torch.finfo,
        torch.has_mkl,
        torch.has_mps,
        torch.has_mkldnn,
        torch.has_openmp,
        torch.iinfo,
        torch.memory_format,
        torch.qscheme,
        torch.set_grad_enabled,
        torch.no_grad,
        torch.enable_grad,
        torch.inference_mode,
        torch.is_inference_mode_enabled,
        torch.layout,
        torch.align_tensors,
        torch.arange,
        torch.as_strided,
        torch.bartlett_window,
        torch.blackman_window,
        torch.broadcast_shapes,
        torch.can_cast,
        torch.cudnn_affine_grid_generator,
        torch.cudnn_batch_norm,
        torch.cudnn_convolution,
        torch.cudnn_convolution_transpose,
        torch.cudnn_convolution_relu,
        torch.cudnn_convolution_add_relu,
        torch.cudnn_grid_sampler,
        torch.cudnn_is_acceptable,
        torch.empty,
        torch.empty_strided,
        torch.empty_quantized,
        torch.eye,
        torch.fft.fftfreq,
        torch.fft.rfftfreq,
        torch.from_file,
        torch.full,
        torch.fill,
        torch.hamming_window,
        torch.hann_window,
        torch.kaiser_window,
        torch.linspace,
        torch.logspace,
        torch.mkldnn_adaptive_avg_pool2d,
        torch.mkldnn_convolution,
        torch.mkldnn_max_pool2d,
        torch.mkldnn_max_pool3d,
        torch.mkldnn_linear_backward_weights,
        torch.nested_tensor,
        torch.normal,
        torch.ones,
        torch.promote_types,
        torch.rand,
        torch.randn,
        torch.randint,
        torch.randperm,
        torch.range,
        torch.result_type,
        torch.scalar_tensor,
        torch.sparse_coo_tensor,
        torch.sparse_compressed_tensor,
        torch.sparse_csr_tensor,
        torch.sparse_csc_tensor,
        torch.sparse_bsr_tensor,
        torch.sparse_bsc_tensor,
        torch.tril_indices,
        torch.triu_indices,
        torch.vander,
        torch.zeros,
        torch._jit_internal.boolean_dispatch,
        torch.nn.functional.assert_int_or_pair,
        torch.nn.functional.upsample,
        torch.nn.functional.upsample_bilinear,
        torch.nn.functional.upsample_nearest,
        torch.nn.functional.has_torch_function,
        torch.nn.functional.has_torch_function_unary,
        torch.nn.functional.has_torch_function_variadic,
        torch.nn.functional.handle_torch_function,
        torch.nn.functional.sigmoid,
        torch.nn.functional.hardsigmoid,
        torch.nn.functional.tanh,
        # Doesn't actually take or return tensor arguments
        torch.nn.init.calculate_gain,
        # These are deprecated; don't test them
        torch.nn.init.uniform,
        torch.nn.init.normal,
        torch.nn.init.constant,
        torch.nn.init.eye,
        torch.nn.init.dirac,
        torch.nn.init.xavier_uniform,
        torch.nn.init.xavier_normal,
        torch.nn.init.kaiming_uniform,
        torch.nn.init.kaiming_normal,
        torch.nn.init.orthogonal,
        torch.nn.init.sparse,
        has_torch_function,
        handle_torch_function,
        torch.set_autocast_enabled,
        torch.is_autocast_enabled,
        torch.clear_autocast_cache,
        torch.set_autocast_cpu_enabled,
        torch.is_autocast_cpu_enabled,
        torch.set_autocast_cpu_dtype,
        torch.get_autocast_cpu_dtype,
        torch.get_autocast_gpu_dtype,
        torch.set_autocast_gpu_dtype,
        torch.autocast_increment_nesting,
        torch.autocast_decrement_nesting,
        torch.is_autocast_cache_enabled,
        torch.set_autocast_cache_enabled,
        torch.nn.functional.hardswish,
        torch.is_vulkan_available,
        torch.are_deterministic_algorithms_enabled,
        torch.use_deterministic_algorithms,
        torch.is_deterministic_algorithms_warn_only_enabled,
        torch.set_deterministic_debug_mode,
        torch.get_deterministic_debug_mode,
        torch.set_float32_matmul_precision,
        torch.get_float32_matmul_precision,
        torch.unify_type_list,
        torch.is_warn_always_enabled,
        torch.set_warn_always,
        torch.vitals_enabled,
        torch.set_vital,
        torch.read_vitals,
        torch.frombuffer,
        torch.asarray,
        Tensor.__delitem__,
        Tensor.__dir__,
        Tensor.__getattribute__,
        Tensor.__init__,
        Tensor.__iter__,
        Tensor.__init_subclass__,
        Tensor.__delattr__,
        Tensor.__setattr__,
        Tensor.__torch_function__,
        Tensor.__torch_dispatch__,
        Tensor.__new__,
        Tensor.__class__,
        Tensor.__subclasshook__,
        Tensor.__hash__,
        Tensor.as_subclass,
        Tensor.reinforce,
        Tensor.new,
        Tensor.new_tensor,
        Tensor.new_empty,
        Tensor.new_empty_strided,
        Tensor.new_zeros,
        Tensor.new_ones,
        Tensor.new_full,
        Tensor._make_subclass,
        Tensor.solve,
        Tensor.stride,
        Tensor.unflatten,
        Tensor.to_sparse_coo,
        Tensor.to_sparse_csr,
        Tensor.to_sparse_csc,
        Tensor.to_sparse_bsr,
        Tensor.to_sparse_bsc,
        Tensor._reduce_ex_internal,
        Tensor._fix_weakref,
        Tensor._make_wrapper_subclass,
        Tensor._python_dispatch.__get__,
        Tensor._conj,
        Tensor._conj_physical,
        Tensor._neg_view,
        Tensor._is_zerotensor,
        Tensor._addmm_activation,
        Tensor._nested_tensor_layer_norm,
        Tensor.to_padded_tensor,
    }


@functools.lru_cache(None)
def get_default_nowrap_functions() -> Set[Callable]:
    """
    Return public functions that do not wrap in a subclass when invoked by
    the default ``Tensor.__torch_function__`` that preserves subclasses.  Typically,
    these functions represent field accesses (i.e., retrieving a Tensor that
    is stored somewhere on the Tensor) as opposed to computation.  Users of
    these functions expect object identity to be preserved over multiple accesses
    (e.g., ``a.grad is a.grad``) which cannot be upheld if we're wrapping on
    the fly every time (furthermore, the tensor stored here might already be
    the subclass, in which case wrapping really ought not to happen).

    Not ALL property accessors have this property; for example ``Tensor.T`` actually
    just creates a new transposed tensor on the fly, and so we SHOULD interpose on
    these calls (you need to check the implementation of the function to see if
    this is the case or not).  Additionally, if a property accessor doesn't return a Tensor,
    it doesn't have to be on this list (though it is harmless if it is).
    """
    Tensor = torch.Tensor
    return {
        Tensor._base.__get__,
        Tensor.grad.__get__,
        Tensor._grad.__get__,
    }


@functools.lru_cache(None)
def get_testing_overrides() -> Dict[Callable, Callable]:
    """Return a dict containing dummy overrides for all overridable functions

    Returns
    -------
    Dict[Callable, Callable]
        A dictionary that maps overridable functions in the PyTorch API to
        lambda functions that have the same signature as the real function
        and unconditionally return -1. These lambda functions are useful
        for testing API coverage for a type that defines ``__torch_function__``.

    Examples
    --------
    >>> import inspect
    >>> my_add = torch.overrides.get_testing_overrides()[torch.add]
    >>> inspect.signature(my_add)
    <Signature (input, other, out=None)>
    """
    # Every function in the PyTorchAPI that can be overriden needs an entry
    # in this dict.
    #
    # Optimally we would use inspect to get the function signature and define
    # the lambda function procedurally but that is blocked by generating
    # function signatures for native kernels that can be consumed by inspect.
    # See Issue #28233.
    Tensor = torch.Tensor
    ret: Dict[Callable, Callable] = {
        torch.abs: lambda input, out=None: -1,
        torch.absolute: lambda input, out=None: -1,
        torch.adaptive_avg_pool1d: lambda input, output_size: -1,
        torch.adaptive_max_pool1d: lambda inputs, output_size: -1,
        torch.acos: lambda input, out=None: -1,
        torch.adjoint: lambda input: -1,
        torch.arccos: lambda input, out=None: -1,
        torch.acosh: lambda input, out=None: -1,
        torch.arccosh: lambda input, out=None: -1,
        torch.add: lambda input, other, out=None: -1,
        torch.addbmm: lambda input, batch1, batch2, alpha=1, beta=1, out=None: -1,
        torch.addcdiv: lambda input, tensor1, tensor2, value=1, out=None: -1,
        torch.addcmul: lambda input, tensor1, tensor2, value=1, out=None: -1,
        torch.addmm: lambda input, mat1, mat2, beta=1, alpha=1, out=None: -1,
        torch.addmv: lambda input, mat, vec, beta=1, alpha=1, out=None: -1,
        torch.addr: lambda input, vec1, vec2, beta=1, alpha=1, out=None: -1,
        torch.affine_grid_generator: lambda theta, size, align_corners: -1,
        torch.all: lambda input, dim=None: -1,
        torch.allclose: lambda input, other, trol=1e-05, atol=1e-08, equal_nan=False: -1,
        torch.alpha_dropout: lambda input, p, train, inplace=False: -1,
        torch.amax: lambda input, dim=None: -1,
        torch.amin: lambda input, dim=None: -1,
        torch.aminmax: lambda input, dim=None, keepdim=False, out=None: -1,
        torch.angle: lambda input, out=None: -1,
        torch.any: lambda input, dim=None, keepdim=False, out=None: -1,
        torch.argmax: lambda input: -1,
        torch.argmin: lambda input: -1,
        torch.argsort: lambda input, dim=None: -1,
        torch.asin: lambda input, out=None: -1,
        torch._assert_async: lambda input: -1,
        torch.arcsin: lambda input, out=None: -1,
        torch.asinh: lambda input, out=None: -1,
        torch.arcsinh: lambda input, out=None: -1,
        torch.atan: lambda input, out=None: -1,
        torch.arctan: lambda input, out=None: -1,
        torch.atan2: lambda input, other, out=None: -1,
        torch.arctan2: lambda input, other, out=None: -1,
        torch.atanh: lambda input, out=None: -1,
        torch.arctanh: lambda input, out=None: -1,
        torch.atleast_1d: lambda *tensors: -1,
        torch.atleast_2d: lambda *tensors: -1,
        torch.atleast_3d: lambda *tensors: -1,
        torch.avg_pool1d: lambda input, kernel_size, stride=None, padding=0, ceil_mode=False, count_include_pad=True: -1,
        torch.baddbmm: lambda input, batch1, batch2, alpha=1, beta=1, out=None: -1,
        torch.batch_norm: lambda input, weight, bias, running_mean, running_var, training, momentum, eps, cudnn_enabled: -1,
        torch.batch_norm_backward_elemt: lambda grad_out, input, mean, invstd, weight, sum_dy, sum_dy_xmu, count_tensor: -1,
        torch.batch_norm_backward_reduce: lambda grad_out, input, mean, invstd, weight, input_g, weight_g, bias_g: -1,
        torch.batch_norm_elemt: lambda input, weight, bias, mean, invstd, eps: -1,
        torch.batch_norm_gather_stats: lambda input, mean, invstd, running_mean, running_var, momentum, eps, count: -1,
        torch.batch_norm_gather_stats_with_counts: lambda input, mean, invstd, running_mean, running_var, momentum, eps, count: -1,
        torch.batch_norm_stats: lambda input, eps: -1,
        torch.batch_norm_update_stats: lambda input, running_mean, running_var, momentum: -1,
        torch.bernoulli: lambda input, generator=None, out=None: -1,
        torch.bilinear: lambda input1, input2, weight, bias: -1,
        torch.binary_cross_entropy_with_logits: (lambda input, target, weight=None, size_average=None, reduce=None,
                                                 reduction='mean', pos_weight=None: -1),
        torch.bincount: lambda input, weights=None, minlength=0: -1,
        torch.binomial: lambda count, prob, generator=None: -1,
        torch.bitwise_and: lambda input, other, out=None: -1,
        torch.bitwise_not: lambda input, out=None: -1,
        torch.bitwise_or: lambda input, other, out=None: -1,
        torch.bitwise_xor: lambda input, other, out=None: -1,
        torch.bitwise_left_shift: lambda input, other, out=None: -1,
        torch.bitwise_right_shift: lambda input, other, out=None: -1,
        torch.block_diag: lambda *tensors: -1,
        torch.bmm: lambda input, mat2, out=None: -1,
        torch.broadcast_tensors: lambda *tensors: -1,
        torch.broadcast_to: lambda self, size: -1,
        torch.bucketize: lambda input, boundaries, out_int32=False, right=False, out=None: -1,
        torch.cartesian_prod: lambda *tensors: -1,
        torch.cat: lambda tensors, dim=0, out=None: -1,
        torch.concat: lambda tensors, dim=0, out=None: -1,  # alias for torch.cat
        torch.cdist: lambda x1, x2, p=2.0, compute_mode='use_mm_for_euclid_dist_if_necessary': -1,
        torch.ceil: lambda input, out=None: -1,
        torch.celu: lambda input, alhpa=1., inplace=False: -1,
        torch.chain_matmul: lambda *matrices, out=None: -1,
        torch.channel_shuffle: lambda input, groups : -1,
        torch.cholesky: lambda input, upper=False, out=None: -1,
        torch.linalg.cholesky: lambda input, out=None: -1,
        torch.linalg.cholesky_ex: lambda input, check_errors=False, out=None: -1,
        torch.cholesky_inverse: lambda input, upper=False, out=None: -1,
        torch.cholesky_solve: lambda input1, input2, upper=False, out=None: -1,
        torch.choose_qparams_optimized: lambda input, numel, n_bins, ratio, bit_width: -1,
        torch.chunk: lambda input, chunks, dim=0: -1,
        torch.clamp: lambda input, min=None, max=None, out=None: -1,
        torch.clip: lambda input, min=None, max=None, out=None: -1,
        torch.clamp_min: lambda input, min, out=None: -1,
        torch.clamp_max: lambda input, max, out=None: -1,
        torch.column_stack: lambda tensors, out=None: -1,
        torch.cov: lambda input, correction=1, fweights=None, aweights=None: -1,
        torch.clone: lambda input: -1,
        torch.combinations: lambda input, r=2, with_replacement=False: -1,
        torch.complex: lambda real, imag: -1,
        torch.copysign: lambda input, other, out=None: -1,
        torch.polar: lambda abs, ang: -1,
        torch.linalg.cond: lambda input, ord=None: -1,
        torch.conj: lambda input, out=None: -1,
        torch.conj_physical: lambda input, out=None: -1,
        torch.resolve_conj: lambda input, out=None: -1,
        torch.resolve_neg: lambda input, out=None: -1,
        torch.constant_pad_nd: lambda input, pad, value=0: -1,
        torch.conv1d: lambda input, weight, bias=None, stride=1, padding=0, dilation=1, groups=1: -1,
        torch.conv2d: lambda input, weight, bias=None, stride=1, padding=0, dilation=1, groups=1: -1,
        torch.conv3d: lambda input, weight, bias=None, stride=1, padding=0, dilation=1, groups=1: -1,
        torch.convolution: lambda input, weight, bias, stride, padding, dilation, transposed, output_adding, groups: -1,
        torch.conv_tbc: lambda input, weight, bias, pad=0: -1,
        torch.conv_transpose1d: lambda input, weight, bias=None, stride=1, padding=0, output_padding=0, groups=1, dilation=1: -1,
        torch.conv_transpose2d: lambda input, weight, bias=None, stride=1, padding=0, output_padding=0, groups=1, dilation=1: -1,
        torch.conv_transpose3d: lambda input, weight, bias=None, stride=1, padding=0, output_padding=0, groups=1, dilation=1: -1,
        torch.corrcoef: lambda input: -1,
        torch.cos: lambda input, out=None: -1,
        torch.cosine_embedding_loss: lambda input1, input2, target, margin=0, size_average=None, reduce=None, reduction='mean': -1,
        torch.cosh: lambda input, out=None: -1,
        torch.cosine_similarity: lambda x1, x2, dim=1, eps=1e-8: -1,
        torch.count_nonzero: lambda input: -1,
        torch.cross: lambda input, other, dim=None, out=None: -1,
        torch.linalg.cross: lambda input, other, dim=-1, out=None: -1,
        torch.ctc_loss: (lambda log_probs, targets, input_lengths, target_lengths, blank=0, reduction='mean',
                         zero_infinity=False: -1),
        torch.cummax: lambda input, dim, out=None: -1,
        torch.cummin: lambda input, dim, out=None: -1,
        torch.cumprod: lambda input, dim, out=None, dtype=None: -1,
        torch.cumsum: lambda input, dim, out=None, dtype=None: -1,
        torch.cumulative_trapezoid: lambda y, x=None, dim=-1: -1,
        torch.logcumsumexp: lambda input, dim, out=None: -1,
        torch.deg2rad: lambda input, out=None: -1,
        torch.dequantize: lambda input: -1,
        torch.det: lambda input: -1,
        torch.linalg.det: lambda input: -1,  # alias for torch.det  # type: ignore[attr-defined]
        torch.detach: lambda input: -1,
        torch.diag: lambda input, diagonal=0, out=None: -1,
        torch.diag_embed: lambda input, diagonal=0, out=None: -1,
        torch.diagflat: lambda input, offset=0: -1,
        torch.diff: lambda input, n=1, dim=-1, prepend=None, append=None, out=None: -1,
        torch.diagonal: lambda input, offset=0, dim1=0, dim2=1: -1,
        torch.linalg.diagonal: lambda input, offset=0, dim1=-2, dim2=-1: -1,
        torch.diagonal_scatter: lambda input, src, offset=0, dim1=0, dim2=1: -1,
        torch.as_strided_scatter: lambda self, src, size, stride, storage_offset=None: -1,
        torch.digamma: lambda input, out=None: -1,
        torch.dist: lambda input, other, p=2: -1,
        torch.div: lambda input, other, rounding_mode=None, out=None: -1,
        torch.divide: lambda input, other, rounding_mode=None, out=None: -1,
        torch.dot: lambda input, other, out=None: -1,
        torch.dropout: lambda input, p, train, inplace=False: -1,
        torch.dsmm: lambda input, mat2: -1,
        torch.hsmm: lambda mat1, mat2: -1,
        torch.dsplit: lambda input, indices_or_sections: -1,
        torch.dstack: lambda tensors, out=None: -1,
        torch.eig: lambda input, eigenvectors=False, out=None: -1,
        torch.linalg.eig: lambda input, out=None: -1,
        torch.linalg.eigvals: lambda input, out=None: -1,
        torch.linalg.eigh: lambda input, UPLO="L", out=None: -1,
        torch.linalg.eigvalsh: lambda input, UPLO="L", out=None: -1,
        torch.einsum: lambda equation, *operands: -1,
        torch.embedding: (lambda input, weight, padding_idx=None, max_norm=None, norm_type=2.0, scale_grad_by_freq=False,
                          sparse=False: -1),
        torch.embedding_bag: (lambda input, weight, offsets, max_norm=None, norm_type=2, scale_grad_by_freq=False,
                              mode='mean', sparse=False, per_sample_weights=None, padding_idx=None: -1),
        torch.empty_like: lambda input, dtype=None, layout=None, device=None, requires_grad=False: -1,
        torch.eq: lambda input, other, out=None: -1,
        torch.equal: lambda input, other: -1,
        torch.erf: lambda input, out=None: -1,
        torch.erfc: lambda input, out=None: -1,
        torch.erfinv: lambda input, out=None: -1,
        torch.exp: lambda input, out=None: -1,
        torch.exp2: lambda input, out=None: -1,
        torch.expm1: lambda input, out=None: -1,
        torch.fake_quantize_per_channel_affine: lambda input, scale, zero_point, axis, quant_min, quant_max: -1,
        torch.fake_quantize_per_tensor_affine: lambda input, scale, zero_point, quant_min, quant_max: -1,
        torch.fused_moving_avg_obs_fake_quant: (lambda x, observer_on, fake_quant_on, averaging_const, running_min,
                                                running_max, scale, zero_point, quant_min, quant_max, ch_axis,
                                                per_row_fake_quant=False, symmetric_quant=False: -1),
        torch.fbgemm_linear_fp16_weight: lambda input, packed_weight, bias: -1,
        torch.fbgemm_linear_fp16_weight_fp32_activation: lambda input, packed_weight, bias: -1,
        torch.fbgemm_linear_int8_weight: lambda input, weight, packed, col_offsets, weight_scale, weight_zero_point, bias: -1,
        torch.fbgemm_linear_int8_weight_fp32_activation: (lambda input, weight, packed, col_offsets, weight_scale,
                                                          weight_zero_point, bias: -1),
        torch.fbgemm_linear_quantize_weight: lambda input: -1,
        torch.fbgemm_pack_gemm_matrix_fp16: lambda input: -1,
        torch.fbgemm_pack_quantized_matrix: lambda input, a, b: -1,
        torch.feature_alpha_dropout: lambda input, p, train: -1,
        torch.feature_dropout: lambda input, p, train: -1,
        torch.fft.fft: lambda input, n=None, dim=-1, norm=None: -1,
        torch.fft.ifft: lambda input, n=None, dim=-1, norm=None: -1,
        torch.fft.rfft: lambda input, n=None, dim=-1, norm=None: -1,
        torch.fft.irfft: lambda input, n=None, dim=-1, norm=None: -1,
        torch.fft.hfft: lambda input, n=None, dim=-1, norm=None: -1,
        torch.fft.ihfft: lambda input, n=None, dim=-1, norm=None: -1,
        torch.fft.hfft2: lambda input, s=None, dim=(-2, -1), norm=None: -1,
        torch.fft.ihfft2: lambda input, s=None, dim=(-2, -1), norm=None: -1,
        torch.fft.hfftn: lambda input, s=None, dim=-1, norm=None: -1,
        torch.fft.ihfftn: lambda input, s=None, dim=-1, norm=None: -1,
        torch.fft.fftn: lambda input, s=None, dim=None, norm=None: -1,
        torch.fft.ifftn: lambda input, s=None, dim=None, norm=None: -1,
        torch.fft.rfftn: lambda input, s=None, dim=None, norm=None: -1,
        torch.fft.irfftn: lambda input, s=None, dim=None, norm=None: -1,
        torch.fft.fft2: lambda input, s=None, dim=(-2, -1), norm=None: -1,
        torch.fft.ifft2: lambda input, s=None, dim=(-2, -1), norm=None: -1,
        torch.fft.rfft2: lambda input, s=None, dim=(-2, -1), norm=None: -1,
        torch.fft.irfft2: lambda input, s=None, dim=(-2, -1), norm=None: -1,
        torch.fft.fftshift: lambda input, dim=None: -1,
        torch.fft.ifftshift: lambda input, dim=None: -1,
        torch.fft.fft: lambda input, n=None, dim=-1, norm=None: -1,
        torch.fix: lambda input, out=None: -1,
        torch.flatten: lambda input, start_dim=0, end_dim=-1: -1,
        torch.flip: lambda input, dims: -1,
        torch.fliplr: lambda input: -1,
        torch.flipud: lambda input: -1,
        torch.frobenius_norm: lambda input, dim=None, keepdim=False, out=None: -1,
        torch.floor: lambda input, out=None: -1,
        torch.floor_divide: lambda input, other: -1,
        torch.float_power: lambda input, exponent, out=None: -1,
        torch.fmod: lambda input, other, out=None: -1,
        torch.frac: lambda input, out=None: -1,
        torch.frexp: lambda input, out=None: -1,
        torch.full_like: lambda input, fill_value, out=None, dtype=None, layout=torch.strided, device=None, requires_grad=False: -1,
        torch.lu_unpack: lambda LU_data, LU_pivots, unpack_data=True, unpack_pivots=True: -1,
        torch.gather: lambda input, dim, index, out=None, sparse_grad=False: -1,
        torch.gcd: lambda input, other, out=None: -1,
        torch.ge: lambda input, other, out=None: -1,
        torch.greater_equal: lambda input, other, out=None: -1,
        torch.geqrf: lambda input, out=None: -1,
        torch.i0: lambda input, out=None: -1,
        torch.inner: lambda input, other, out=None: -1,
        torch.outer: lambda input, vec2, out=None: -1,
        torch.ger: lambda input, vec2, out=None: -1,  # alias for torch.outer
        torch.gradient: lambda input, spacing=None, dim=None, edge_order=1: -1,
        torch.grid_sampler: lambda input, grid, interpolation_mode, padding_mode, align_corners: -1,
        torch.grid_sampler_2d: lambda input, grid, interpolation_mode, padding_mode, align_corners: -1,
        torch.grid_sampler_3d: lambda input, grid, interpolation_mode, padding_mode, align_corners: -1,
        torch.group_norm: lambda input, num_groups, weight=None, bias=None, eps=1e-05, cudnn_enabled=True: -1,
        torch.gru: lambda input, hx, params, has_biases, num_layers, gropout, train, bidirectional, batch_first: -1,
        torch.gru_cell: lambda input, hx, w_ih, w_hh, b_ih=None, b_hh=None: -1,
        torch.gt: lambda input, other, out=None: -1,
        torch.greater: lambda input, other, out=None: -1,
        torch.hardshrink: lambda input, lambd=0.5: -1,
        torch.heaviside: lambda input, values, out=None: -1,
        torch.hinge_embedding_loss: lambda input, target, margin=1.0, size_average=None, reduce=None, reduction='mean': -1,
        torch.histc: lambda input, bins=100, min=0, max=0, out=None: -1,
        torch.histogram: lambda input, bins=100, min=None, max=None, weight=None, density=False, out=None: -1,
        torch.histogramdd: lambda input, bins, range=None, weight=None, density=False: -1,
        torch.linalg.householder_product: lambda input, tau: -1,
        torch.hspmm: lambda mat1, mat2, out=None: -1,
        torch.hsplit: lambda input, indices_or_sections: -1,
        torch.hstack: lambda tensors, out=None: -1,
        torch.hypot: lambda input, other, out=None: -1,
        torch.igamma: lambda input, other, out=None: -1,
        torch.igammac: lambda input, other, out=None: -1,
        torch.imag: lambda input, out=None: -1,
        torch.index_add: lambda input, dim, index, source: -1,
        torch.index_copy: lambda input, dim, index, source: -1,
        torch.index_put: lambda input, indices, values, accumulate=False: -1,
        torch.index_select: lambda input, dim, index, out=None: -1,
        torch.index_fill: lambda input, dim, index, value: -1,
        torch.index_reduce: lambda input, dim, index, source, reduce, include_input=True: -1,
        torch.isfinite: lambda tensor: -1,
        torch.isin: lambda e, te, assume_unique=False, invert=False: -1,
        torch.isinf: lambda tensor: -1,
        torch.isreal: lambda tensor: -1,
        torch.isposinf: lambda input, out=None: -1,
        torch.isneginf: lambda input, out=None: -1,
        torch.instance_norm: (lambda input, running_mean, running_var, weight, bias, use_input_stats, momentum, eps,
                              cudnn_enabled: -1),
        torch.int_repr: lambda input: -1,
        torch.inverse: lambda input, out=None: -1,
        torch.linalg.inv: lambda input, out=None: -1,
        torch.linalg.inv_ex: lambda input, check_errors=False, out=None: -1,
        torch.is_complex: lambda input: -1,
        torch.is_conj: lambda input: -1,
        torch.is_neg: lambda input: -1,
        torch.is_distributed: lambda input: -1,
        torch.is_inference: lambda input: -1,
        torch.is_floating_point: lambda input: -1,
        torch.is_nonzero: lambda input: -1,
        torch.is_same_size: lambda input, other: -1,
        torch.is_signed: lambda input: -1,
        torch.isclose: lambda input, other, rtol=1e-05, atol=1e-08, equal_nan=False: -1,
        torch.isnan: lambda input: -1,
        torch.istft: (lambda input, n_fft, hop_length=None, win_length=None, window=None, center=True,
                      normalized=False, onesided=None, length=None, return_complex=False: -1),
        torch.kl_div: lambda input, target, size_average=None, reduce=None, reduction='mean', log_target=False: -1,
        torch.kron: lambda input, other: -1,
        torch.kthvalue: lambda input, k, dim=None, keepdim=False, out=None: -1,
        torch.linalg.ldl_factor_ex: lambda input, hermitian=False, check_errors=False, out=None: -1,
        torch.linalg.ldl_factor: lambda input, hermitian=False, out=None: -1,
        torch.linalg.ldl_solve: lambda LD, pivots, B, hermitian=False, out=None: -1,
        torch.layer_norm: lambda input, normalized_shape, weight=None, bias=None, esp=1e-05, cudnn_enabled=True: -1,
        torch.lcm: lambda input, other, out=None: -1,
        torch.ldexp: lambda input, other, out=None: -1,
        torch.le: lambda input, other, out=None: -1,
        torch.less_equal: lambda input, other, out=None: -1,
        torch.lerp: lambda input, end, weight, out=None: -1,
        torch.lgamma: lambda input, out=None: -1,
        torch.lobpcg: lambda input, k=None, B=None, X=None, n=None, iK=None, niter=None, tol=None, largest=None, method=None,
        tracker=None, ortho_iparams=None, ortho_fparams=None, ortho_bparams=None: -1,
        torch.log: lambda input, out=None: -1,
        torch.log_softmax: lambda input, dim, dtype=None: -1,
        torch.log10: lambda input, out=None: -1,
        torch.log1p: lambda input, out=None: -1,
        torch.log2: lambda input, out=None: -1,
        torch.logaddexp: lambda input, other, out=None: -1,
        torch.logaddexp2: lambda input, other, out=None: -1,
        torch.logdet: lambda input: -1,
        torch.xlogy: lambda x, y, out=None: -1,
        torch.logical_and: lambda input, other, out=None: -1,
        torch.logical_not: lambda input, out=None: -1,
        torch.logical_or: lambda input, other, out=None: -1,
        torch.logical_xor: lambda input, other, out=None: -1,
        torch.logsumexp: lambda input, names, keepdim=False, out=None: -1,
        torch.logit: lambda input, eps=None: -1,
        torch.logsumexp: lambda input, names, keepdim=False, out=None: -1,
        torch.lstm: lambda data, batch_sizes, hx, params, has_biases, num_layers, dropout, train, bidirectional: -1,
        torch.lstm_cell: lambda input, hx, w_ih, w_hh, b_ih=None, b_hh=None: -1,
        torch.lstsq: lambda input, A, out=None: -1,
        torch.lt: lambda input, other, out=None: -1,
        torch.less: lambda input, other, out=None: -1,
        torch.lu: lambda A, pivot=True, get_infos=False, out=None: -1,
        torch.lu_solve: lambda b, LU_data, LU_pivots, out=None: -1,
        torch.margin_ranking_loss: lambda input1, input2, target, margin=0, size_average=None, reduce=None, reduction='mean': -1,  # type: ignore[attr-defined]  # noqa: B950
        torch.masked_fill: lambda input, mask, value: -1,
        torch.masked_scatter: lambda input, mask, source: -1,
        torch.masked_select: lambda input, mask, out=None: -1,
        torch.matmul: lambda input, other, out=None: -1,
        torch.linalg.lu: lambda input, pivot=True, out=None: -1,
        torch.linalg.lu_factor: lambda input, pivot=True, out=None: -1,
        torch.linalg.lu_factor_ex: lambda input, pivot=True, check_errors=False, out=None: -1,
        torch.linalg.lu_solve: lambda LU, pivots, B, left=True, adjoint=False, out=None: -1,
        torch.linalg.matmul: lambda input, other, out=None: -1,  # alias for torch.matmul
        torch.matrix_power: lambda input, n: -1,
        torch.linalg.matrix_power: lambda input, n, out=None: -1,
        torch.matrix_rank: lambda input, tol=None, symmetric=False: -1,
        torch.linalg.matrix_rank: lambda input, tol=None, hermitian=False: -1,
        torch.linalg.multi_dot: lambda tensors, out=None: -1,
        torch.matrix_exp: lambda input: -1,
        torch.linalg.matrix_exp: lambda input: -1,
        torch.max: lambda input, out=None: -1,
        torch.maximum: lambda input, other, out=None: -1,
        torch.fmax: lambda input, other, out=None: -1,
        torch.max_pool1d: lambda input, kernel_size, stride=None, padding=0, dilation=1, ceil_mode=False: -1,
        torch.max_pool2d: lambda input, kernel_size, stride=None, padding=0, dilation=1, ceil_mode=False: -1,
        torch.max_pool3d: lambda input, kernel_size, stride=None, padding=0, dilation=1, ceil_mode=False: -1,
        torch.max_pool1d_with_indices: (lambda input, kernel_size, stride=None, padding=0, dilation=1,
                                        return_indices=False, ceil_mode=False: -1),
        torch.mean: lambda input, dim=None: -1,
        torch.nanmean: lambda input, dim=None, keepdim=False, dtype=None, out=None: -1,
        torch.median: lambda input, dim=None: -1,
        torch.nanmedian: lambda input, dim=None: -1,
        torch.meshgrid: lambda *tensors, **kwargs: -1,
        torch.min: lambda input, out=None: -1,
        torch.minimum: lambda input, other, out=None: -1,
        torch.fmin: lambda input, other, out=None: -1,
        torch.miopen_batch_norm: (lambda input, weight, bias, running_mean, running_var, training,
                                  exponential_average_factor, epsilon: -1),
        torch.miopen_convolution: lambda input, weight, bias, padding, stride, dilation, groups, benchmark, deterministic: -1,
        torch.miopen_convolution_add_relu: lambda input, weight, z, alpha, bias, stride, padding, dilation, groups: -1,
        torch.miopen_convolution_relu: lambda input, weight, bias, stride, padding, dilation, groups: -1,
        torch.miopen_convolution_transpose: (lambda input, weight, bias, padding, output_padding, stride, dilation,
                                             groups, benchmark, deterministic: -1),
        torch.miopen_depthwise_convolution: (lambda input, weight, bias, padding, stride, dilation, groups, benchmark,
                                             deterministic: -1),
        torch.miopen_rnn: (lambda input, weight, weight_stride0, hx, cx, mode, hidden_size, num_layers, batch_first,
                           dropout, train, bidirectional, batch_sizes, dropout_state: -1),
        torch.mm: lambda input, mat2, out=None: -1,
        torch.mode: lambda input, dim=-1, keepdim=False, out=None: -1,
        torch.movedim: lambda input, source, destination: -1,
        torch.moveaxis: lambda input, source, destination: -1,
        torch.msort: lambda input, descending=False, out=None: -1,
        torch.mul: lambda input, other, out=None: -1,
        torch.multiply: lambda input, other, out=None: -1,
        torch.multinomial: lambda input, num_samples, replacement=False, out=None: -1,
        torch.mv: lambda input, vec, out=None: -1,
        torch.mvlgamma: lambda input, p: -1,
        torch.narrow: lambda input, dim, start, length: -1,
        torch.narrow_copy: lambda input, dim, start, length: -1,
        torch.nan_to_num: lambda input, nan=0.0, posinf=None, neginf=None, out=None: -1,
        torch.native_batch_norm: lambda input, weight, bias, running_mean, running_var, training, momentum, eps: -1,
        torch.native_dropout: lambda input, p, train: -1,
        torch.native_layer_norm: lambda input, normalized_shape, weight=None, bias=None, eps=1e-05: -1,
        torch.native_group_norm: lambda input, weight, bias, N, C, HxW, group, eps: -1,
        torch.native_norm: lambda input, p=2: -1,
        torch.native_norm: lambda input, p=2: -1,
        torch.native_norm: lambda input, p=2, dim=None, keepdim=False, dtype=None: -1,
        torch.native_channel_shuffle: lambda input, groups : -1,
        torch.ne: lambda input, other, out=None: -1,
        torch.not_equal: lambda input, other, out=None: -1,
        torch.neg: lambda input, out=None: -1,
        torch.negative: lambda input, out=None: -1,
        torch.nextafter: lambda input, other, out=None: -1,
        torch.nn.functional.adaptive_avg_pool2d: lambda input, output_size: -1,
        torch.nn.functional.adaptive_avg_pool3d: lambda input, output_size: -1,
        torch.nn.functional.adaptive_max_pool1d: lambda input, output_size, return_indices=False: -1,
        torch.nn.functional.adaptive_max_pool1d_with_indices: lambda input, output_size, return_indices=False: -1,
        torch.nn.functional.adaptive_max_pool2d: lambda input, output_size, return_indices=False: -1,
        torch.nn.functional.adaptive_max_pool2d_with_indices: lambda input, output_size, return_indices=False: -1,
        torch.nn.functional.adaptive_max_pool3d: lambda input, output_size, return_indices=False: -1,
        torch.nn.functional.adaptive_max_pool3d_with_indices: lambda input, output_size, return_indices=False: -1,
        torch.nn.functional.affine_grid: lambda theta, size, align_corners=None: -1,
        torch.nn.functional.alpha_dropout: lambda input, p=0.5, training=False, inplace=False: -1,
        torch.nn.functional.avg_pool2d: (lambda input, kernel_size, stride=None, padding=0, ceil_mode=False,
                                         count_include_pad=True, divisor_override=None: -1),
        torch.nn.functional.avg_pool3d: (lambda input, kernel_size, stride=None, padding=0, ceil_mode=False,
                                         count_include_pad=True, divisor_override=None: -1),
        torch.nn.functional.batch_norm: (lambda input, running_mean, running_var, weight=None, bias=None, training=False,
                                         momentum=0.1, eps=1e-05: -1),
        torch.nn.functional.bilinear: lambda input1, input2, weight, bias=None: -1,
        torch.nn.functional.binary_cross_entropy: (lambda input, target, weight=None, size_average=None, reduce=None,
                                                   reduction="mean": -1),
        torch.nn.functional.binary_cross_entropy_with_logits: (lambda input, target, weight=None, size_average=None,
                                                               reduce=None, reduction="mean", pos_weight=None: -1),
        torch.nn.functional.celu: lambda input, alpha=1.0, inplace=False: -1,
        torch.nn.functional.cosine_embedding_loss: (lambda input1, input2, target, margin=0, size_average=None,
                                                    reduce=None, reduction='mean': -1),
        torch.nn.functional.cross_entropy: (lambda input, target, weight=None, size_average=None, ignore_index=-100,
                                            reduce=None, reduction="mean", label_smoothing=0.0: -1),
        torch.nn.functional.ctc_loss: (lambda log_probs, targets, input_lengths, target_lengths, blank=0,
                                       reduction='mean', zero_infinity=False: -1),
        torch.nn.functional.dropout: lambda input, p=0.5, training=True, inplace=False: -1,
        torch.nn.functional.dropout1d: lambda input, p=0.5, training=True, inplace=False: -1,
        torch.nn.functional.dropout2d: lambda input, p=0.5, training=True, inplace=False: -1,
        torch.nn.functional.dropout3d: lambda input, p=0.5, training=True, inplace=False: -1,
        torch.nn.functional.elu: lambda input, alpha=1.0, inplace=False: -1,
        torch.nn.functional.embedding: (lambda input, weight, padding_idx=None, max_norm=None, norm_type=2.0,
                                        scale_grad_by_freq=False, sparse=False: -1),
        torch.nn.functional.embedding_bag: (lambda input, weight, offsets=None, max_norm=None, norm_type=2,
                                            scale_grad_by_freq=False, mode='mean', sparse=False, per_sample_weights=None,
                                            include_last_offset=False, padding_idx=None: -1),
        torch.nn.functional.feature_alpha_dropout: lambda input, p=0.5, training=False, inplace=False: -1,
        torch.nn.functional.fold: lambda input, output_size, kernel_size, dilation=1, padding=0, stride=1: -1,
        torch.nn.functional.fractional_max_pool2d: (lambda input, kernel_size, output_size=None, output_ratio=None,
                                                    return_indices=False, _random_samples=None: -1),
        torch.nn.functional.fractional_max_pool2d_with_indices: (
            lambda input, kernel_size, output_size=None, output_ratio=None, return_indices=False,
            _random_samples=None: -1),
        torch.nn.functional.fractional_max_pool3d: (lambda input, kernel_size, output_size=None, output_ratio=None,
                                                    return_indices=False, _random_samples=None: -1),
        torch.nn.functional.fractional_max_pool3d_with_indices: (
            lambda input, kernel_size, output_size=None, output_ratio=None, return_indices=False,
            _random_samples=None: -1),
        torch.nn.functional.gaussian_nll_loss: lambda input, target, var, full=False, eps=1e-06, reduction='mean': -1,
        torch.nn.functional.gelu: lambda input, approximate='none': -1,
        torch.nn.functional.glu: lambda input, dim=-1: -1,
        torch.nn.functional.grid_sample: lambda input, grid, mode='bilinear', padding_mode='zeros', align_corners=None: -1,
        torch.nn.functional.group_norm: lambda input, num_groups, weight=None, bias=None, eps=1e-05: -1,
        torch.nn.functional.gumbel_softmax: lambda logits, tau=1, hard=False, eps=1e-10, dim=-1: -1,
        torch.nn.functional.hardshrink: lambda input, lambd=0.5: -1,
        torch.nn.functional.hardtanh: lambda input, min_val=-1., max_val=1., inplace=False: -1,
        torch.nn.functional.hinge_embedding_loss: (lambda input, target, margin=1.0, size_average=None, reduce=None,
                                                   reduction='mean': -1),
        torch.nn.functional.instance_norm: (lambda input, running_mean=None, running_var=None, weight=None, bias=None,
                                            use_input_stats=True, momentum=0.1, eps=1e-05: -1),
        torch.nn.functional.interpolate: (lambda input, size=None, scale_factor=None, mode='nearest', align_corners=None,
                                          recompute_scale_factor=None, antialias=False: -1),
        torch.nn.functional.kl_div: lambda input, target, size_average=None, reduce=None, reduction='mean', log_target=False: -1,
        torch.nn.functional.l1_loss: lambda input, target, size_average=None, reduce=None, reduction='mean': -1,
        torch.nn.functional.layer_norm: lambda input, normalized_shape, weight=None, bias=None, eps=1e-05: -1,
        torch.nn.functional.leaky_relu: lambda input, negative_slope=0.01, inplace=False: -1,
        torch.nn.functional.linear: lambda input, weight, bias=None: -1,
        torch.nn.functional.local_response_norm: lambda input, size, alpha=0.0001, beta=0.75, k=1.0: -1,
        torch.nn.functional.log_softmax: lambda input, dim=None, _stacklevel=3, dtype=None: -1,
        torch.nn.functional.logsigmoid: lambda input: -1,
        torch.nn.functional.lp_pool1d: lambda input, norm_type, kernel_size, stride=None, ceil_mode=False: -1,
        torch.nn.functional.lp_pool2d: lambda input, norm_type, kernel_size, stride=None, ceil_mode=False: -1,
        torch.nn.functional.margin_ranking_loss: (lambda input1, input2, target, margin=0, size_average=None,
                                                  reduce=None, reduction='mean': -1),
        torch.nn.functional.max_pool1d: (lambda input, kernel_size, stride=None, padding=0, dilation=1,
                                         ceil_mode=False, return_indices=False: -1),
        torch.nn.functional.max_pool1d_with_indices: (lambda input, kernel_size, stride=None, padding=0, dilation=1,
                                                      return_indices=False, ceil_mode=False: -1),
        torch.nn.functional.max_pool2d: (lambda input, kernel_size, stride=None, padding=0, dilation=1,
                                         ceil_mode=False, return_indices=False: -1),
        torch.nn.functional.max_pool2d_with_indices: (lambda input, kernel_size, stride=None, padding=0, dilation=1,
                                                      return_indices=False, ceil_mode=False: -1),
        torch.nn.functional.max_pool3d: (lambda input, kernel_size, stride=None, padding=0, dilation=1,
                                         return_indices=False, ceil_mode=False: -1),
        torch.nn.functional.max_pool3d_with_indices: (lambda input, kernel_size, stride=None, padding=0, dilation=1,
                                                      return_indices=False, ceil_mode=False: -1),
        torch.nn.functional.max_unpool1d: lambda input, indices, kernel_size, stride=None, padding=0, output_size=None: -1,
        torch.nn.functional.max_unpool2d: lambda input, indices, kernel_size, stride=None, padding=0, output_size=None: -1,
        torch.nn.functional.max_unpool3d: lambda input, indices, kernel_size, stride=None, padding=0, output_size=None: -1,
        torch.nn.functional.mse_loss: lambda input, target, size_average=None, reduce=None, reduction='mean': -1,
        torch.nn.functional.multi_head_attention_forward: (
            lambda query, key, value, embed_dim_to_check, num_heads, in_proj_weight, in_proj_bias, bias_k, bias_v,
            add_zero_attn, dropout_p, out_proj_weight, out_proj_bias, training=True, key_padding_mask=None,
            need_weights=True, attn_mask=None, use_separate_proj_weight=False, q_proj_weight=None, k_proj_weight=None,
            v_proj_weight=None, static_k=None, static_v=None, average_attn_weights=None: -1),
        torch.nn.functional.multi_margin_loss: (lambda input, target, p=1, margin=1.0, weight=None, size_average=None,
                                                reduce=None, reduction='mean': -1),
        torch.nn.functional.multilabel_margin_loss: (lambda input, target, size_average=None, reduce=None,
                                                     reduction='mean': -1),
        torch.nn.functional.multilabel_soft_margin_loss: (lambda input, target, weight=None, size_average=None,
                                                          reduce=None, reduction='mean': -1),
        torch.nn.functional.nll_loss: (lambda input, target, weight=None, size_average=None, ignore_index=-100,
                                       reduce=None, reduction='mean': -1),
        torch.nn.functional.normalize: lambda input, p=2, dim=1, eps=1e-12, out=None: -1,
        torch.nn.functional.one_hot: lambda tensor, num_classes=-1: -1,
        torch.nn.functional.pad: lambda input, pad, mode='constant', value=0: -1,
        torch.nn.functional.pairwise_distance: lambda x1, x2, p=2.0, eps=1e-06, keepdim=False: -1,
        torch.nn.functional.poisson_nll_loss: (lambda input, target, log_input=True, full=False, size_average=None,
                                               eps=1e-08, reduce=None, reduction='mean': -1),
        torch.nn.functional.prelu: lambda input, weight: -1,
        torch.nn.functional.relu: lambda input, inplace=False: -1,
        torch.nn.functional.relu6: lambda input, inplace=False: -1,
        torch.nn.functional.rrelu: lambda input, lower=0.125, upper=0.3333333333333333, training=False, inplace=False: -1,
        torch.nn.functional.selu: lambda input, inplace=False: -1,
        torch.nn.functional.silu: lambda input, inplace=False: -1,
        torch.nn.functional.mish: lambda input, inplace=False: -1,
        torch.nn.functional.smooth_l1_loss: lambda input, target, size_average=None, reduce=None, reduction='mean', beta=1.: -1,
        torch.nn.functional.huber_loss: lambda input, target, reduction='mean', delta=1.: -1,
        torch.nn.functional.soft_margin_loss: lambda input, target, size_average=None, reduce=None, reduction='mean': -1,
        torch.nn.functional.softmax: lambda input, dim=None, _stacklevel=3, dtype=None: -1,
        torch.nn.functional.softmin: lambda input, dim=None, _stacklevel=3, dtype=None: -1,
        torch.nn.functional.softplus: lambda input, beta=1, threshold=20: -1,
        torch.nn.functional.softshrink: lambda input, lambd=0.5: -1,
        torch.nn.functional.softsign: lambda input: -1,
        torch.nn.functional.tanhshrink: lambda input: -1,
        torch.nn.functional.threshold: lambda input, threshold, value, inplace=False: -1,
        torch.nn.functional.triplet_margin_loss: (lambda anchor, positive, negative, margin=1.0, p=2, eps=1e-06,
                                                  swap=False, size_average=None, reduce=None, reduction='mean': -1),
        torch.nn.functional.triplet_margin_with_distance_loss: (lambda anchor, positive, negative, *,
                                                                distance_function=None, margin=1.0,
                                                                swap=False, reduction='mean': -1),
        torch.nn.functional.unfold: lambda input, kernel_size, dilation=1, padding=0, stride=1: -1,
        torch.nn.init.uniform_: lambda tensor, a=0., b=1.: -1,
        torch.nn.init.constant_: lambda tensor, val: -1,
        torch.nn.init.normal_: lambda tensor, mean=0., std=1.: -1,
        torch.nn.init.constant_: lambda tensor, val: -1,
        torch.nn.init.kaiming_uniform_: lambda tensor, a=0, mode='fan_in', nonlinearity='leaky_relu': -1,
        torch.nonzero: lambda input, as_tuple=False: -1,
        torch.argwhere: lambda input: -1,
        torch.norm: lambda input, p='fro', dim=None, keepdim=False, out=None, dtype=None: -1,
        torch.linalg.norm: lambda input, ord=None, dim=None, keepdim=False, out=None, dtype=None: -1,
        torch.linalg.vector_norm: lambda input, ord=2, dim=None, keepdim=False, out=None, dtype=None: -1,
        torch.linalg.matrix_norm: lambda input, ord='fro', dim=(-2, -1), keepdim=False, out=None, dtype=None: -1,
        torch.norm_except_dim: lambda v, pow=2, dim=0: -1,
        torch.nuclear_norm: lambda input, p='fro', dim=None, keepdim=False, out=None, dtype=None: -1,
        torch.numel: lambda input: -1,
        torch.orgqr: lambda input, tau: -1,
        torch.ormqr: lambda input, input2, input3, left=True, transpose=False: -1,
        torch.pairwise_distance: lambda x1, x2, p=2.0, eps=1e-06, keepdim=False: -1,
        torch.permute: lambda self, dim: -1,
        torch.pca_lowrank: lambda input, q=None, center=True, niter=2: -1,
        torch.pdist: lambda input, p=2: -1,
        torch.pinverse: lambda input, rcond=1e-15: -1,
        torch.linalg.pinv: lambda input, rcond=1e-15, hermitian=False: -1,
        torch.pixel_shuffle: lambda input, upscale_factor: -1,
        torch.pixel_unshuffle: lambda input, downscale_factor: -1,
        torch.poisson: lambda input, generator=None: -1,
        torch.poisson_nll_loss: lambda input, target, log_input, full, eps, reduction: -1,
        torch.polygamma: lambda input, n, out=None: -1,
        torch.positive: lambda input, out=None: -1,
        torch.prelu: lambda input, weight: -1,
        torch.ones_like: lambda input, dtype=None, layout=None, device=None, requires_grad=False: -1,
        torch.pow: lambda input, exponent, out=None: -1,
        torch.prod: lambda input, dtype=None: -1,
        torch.put: lambda input, index, source, accumulate=False: -1,
        torch.q_per_channel_axis: lambda input: -1,
        torch.q_per_channel_scales: lambda input: -1,
        torch.q_per_channel_zero_points: lambda input: -1,
        torch.q_scale: lambda input: -1,
        torch.q_zero_point: lambda input: -1,
        torch.qr: lambda input, some=True, out=None: -1,
        torch.linalg.qr: lambda input, mode='reduced', out=None: -1,
        torch.quantile: lambda input, q, dim=None, keepdim=False, interpolation='linear', out=None: -1,
        torch.nanquantile: lambda input, q, dim=None, keepdim=False, interpolation='linear', out=None: -1,
        torch.quantize_per_channel: lambda input, scales, zero_points, axis, dtype: -1,
        torch.quantize_per_tensor: lambda input, scale, zero_point, dtype: -1,
        torch.quantize_per_tensor_dynamic: lambda input, dtype, reduce_range: -1,
        torch.quantized_batch_norm: lambda input, weight, bias, mean, var, eps, output_scale, output_zero_point: -1,
        torch.quantized_gru_cell: (lambda input, hx, w_ih, w_hh, b_ih, b_hh, packed_ih, packed_hh, col_offsets_ih,
                                   col_offsets_hh, scale_ih, scale_hh, zero_point_ih, zero_point_hh: -1),

        torch.quantized_lstm_cell: (lambda input, hx, w_ih, w_hh, b_ih, b_hh, packed_ih, packed_hh, col_offsets_ih,
                                    col_offsets_hh, scale_ih, scale_hh, zero_point_ih, zero_point_hh: -1),
        torch.quantized_max_pool1d: (lambda input, kernel_size, stride=tuple(), padding=(0,),
                                     dilation=(1,), ceil_mode=False: -1),
        torch.quantized_max_pool2d: (lambda input, kernel_size, stride=tuple(), padding=(0, 0),
                                     dilation=(1, 1), ceil_mode=False: -1),
        torch.quantized_rnn_relu_cell: (lambda input, hx, w_ih, w_hh, b_ih, b_hh, packed_ih, packed_hh, col_offsets_ih,
                                        col_offsets_hh, scale_ih, scale_hh, zero_point_ih, zero_point_hh: -1),
        torch.quantized_rnn_tanh_cell: (lambda input, hx, w_ih, w_hh, b_ih, b_hh, packed_ih, packed_hh, col_offsets_ih,
                                        col_offsets_hh, scale_ih, scale_hh, zero_point_ih, zero_point_hh: -1),
        torch.rad2deg: lambda input, out=None: -1,
        torch.rand_like: lambda input, dtype=None, layout=None, device=None, requires_grad=False: -1,
        torch.randint_like: lambda input, high, dtype=None, layout=torch.strided, device=None, requires_grad=False: -1,
        torch.randn_like: lambda input, dtype=None, layout=None, device=None, requires_grad=False: -1,
        torch.ravel: lambda input: -1,
        torch.real: lambda input, out=None: -1,
        torch.vdot: lambda input, other, out=None: -1,
        torch.linalg.vecdot: lambda input, other, dim=-1, out=None: -1,
        torch.view_as_real: lambda input: -1,
        torch.view_as_complex: lambda input: -1,
        torch.reciprocal: lambda input, out=None: -1,
        torch.relu: lambda input, inplace=False: -1,
        torch.remainder: lambda input, other, out=None: -1,
        torch.renorm: lambda input, p, dim, maxnorm, out=None: -1,
        torch.repeat_interleave: lambda input, dim=None: -1,
        torch.reshape: lambda input, shape: -1,
        torch.rnn_relu: lambda input, hx, params, has_biases, num_layers, dropout, train, bidirectional, batch_first: -1,
        torch.rnn_relu_cell: lambda input, hx, w_ih, w_hh, b_ih=None, b_hh=None: -1,
        torch.rnn_tanh: lambda input, hx, params, has_biases, num_layers, dropout, train, bidirectional, batch_first: -1,
        torch.rnn_tanh_cell: lambda input, hx, w_ih, w_hh, b_ih=None, b_hh=None: -1,
        torch.roll: lambda input, shifts, dims=None: -1,
        torch.rot90: lambda input, k=1, dims=(0, 1): -1,
        torch.round: lambda input, out=None: -1,
        torch.row_stack: lambda tensors, out=None: -1,  # alias for torch.vstack
        torch._rowwise_prune: (lambda weight, mask, compressed_indices_dtype: -1),
        torch.rrelu: lambda input, lower=1. / 8, upper=1. / 3, training=False, inplace=False: -1,
        torch.rsqrt: lambda input, out=None: -1,
        torch.rsub: lambda input, other, alpha=1: -1,
        torch.saddmm: lambda input, mat1, mat2, beta=1, alpha=1, out=None: -1,
        torch.scatter: lambda input, dim, index, src: -1,
        torch.scatter_add: lambda input, dim, index, src: -1,
        torch.scatter_reduce: lambda input, dim, index, src, reduce, include_self=True: -1,
        torch.searchsorted: lambda sorted_sequence, input, out_int32=False, right=False, out=None: -1,
        torch.segment_reduce: lambda data, reduce="max", lengths=None, indices=None, offsets=None, axis=0, unsafe=False: -1,
        torch.select: lambda input, dim, index: -1,
        torch.select_scatter: lambda input, src, dim, index: -1,
        torch.slice_scatter: lambda input, src, dim=0, start=None, end=None, step=1: -1,
        torch.selu: lambda input, inplace=False: -1,
        torch.sigmoid: lambda input, out=None: -1,
        torch.sign: lambda input, out=None: -1,
        torch.signbit: lambda input, out=None: -1,
        torch.sgn: lambda input, out=None: -1,
        torch.sin: lambda input, out=None: -1,
        torch.sinc: lambda input, out=None: -1,
        torch.sinh: lambda input, out=None: -1,
        torch.slogdet: lambda input: -1,
        torch.linalg.slogdet: lambda input: -1,
        torch.smm: lambda input, mat2: -1,
        torch.spmm: lambda input, mat2: -1,
        torch.softmax: lambda input, dim, dtype=None: -1,
        torch.linalg.solve: lambda A, B, left=True, out=None: -1,
        torch.linalg.solve_ex: lambda A, B, left=True, check_errors=False, out=None: -1,
        torch.sort: lambda input, dim=-1, descending=False, *, stable=False, out=None: -1,
        torch.split: lambda tensor, split_size_or_sections, dim=0: -1,
        torch.split_with_sizes: lambda tensor, split_size_or_sections, dim=0: -1,
        torch.sqrt: lambda input, out=None: -1,
        torch.square: lambda input, out=None: -1,
        torch.squeeze: lambda input, dim=None, out=None: -1,
        torch.sspaddmm: lambda input, mat1, mat2, beta=1, alpha=1, out=None: -1,
        torch.stack: lambda tensors, dim=0, out=None: -1,
        torch.std: lambda input, dim=None: -1,
        torch.std_mean: lambda input, dim=None: -1,
        torch.stft: (lambda input, n_fft, hop_length=None, win_length=None, window=None, center=True,
                     pad_mode='reflect', normalized=False, onesided=True, return_complex=None: -1),
        torch.sub: lambda input, other, out=None: -1,
        torch.subtract: lambda input, other, out=None: -1,
        torch.sum: lambda input, dim=None: -1,
        torch.nansum: lambda input, dim=None: -1,
        torch.svd: lambda input, some=True, compute_uv=True, out=None: -1,
        torch.svd_lowrank: lambda input, q=6, niter=2, M=None: -1,
        torch.linalg.svd: lambda input, full_matrices=True, out=None: -1,
        torch.linalg.svdvals: lambda input, out=None: -1,
        torch.symeig: lambda input, eigenvectors=False, upper=True, out=None: -1,
        torch.swapaxes: lambda input, dim0, dim1: -1,
        torch.swapdims: lambda input, axis0, axis1: -1,
        torch.special.airy_ai: lambda input: -1,
        torch.special.bessel_j0: lambda input: -1,
        torch.special.bessel_j1: lambda input: -1,
        torch.special.bessel_y0: lambda input: -1,
        torch.special.bessel_y1: lambda input: -1,
        torch.special.chebyshev_polynomial_t: lambda input, n, out=None: -1,
        torch.special.chebyshev_polynomial_u: lambda input, n, out=None: -1,
        torch.special.chebyshev_polynomial_v: lambda input, n, out=None: -1,
        torch.special.chebyshev_polynomial_w: lambda input, n, out=None: -1,
        torch.special.digamma: lambda input: -1,
        torch.special.entr: lambda input: -1,
        torch.special.erf: lambda input: -1,
        torch.special.erfc: lambda input: -1,
        torch.special.erfcx: lambda input: -1,
        torch.special.erfinv: lambda input: -1,
        torch.special.exp2: lambda input: -1,
        torch.special.expit: lambda input: -1,
        torch.special.expm1: lambda input: -1,
        torch.special.gammainc: lambda input, other, out=None: -1,
        torch.special.gammaincc: lambda input, other, out=None: -1,
        torch.special.gammaln: lambda input: -1,
        torch.special.hermite_polynomial_h: lambda input, n, out=None: -1,
        torch.special.hermite_polynomial_he: lambda input, n, out=None: -1,
        torch.special.i0: lambda input: -1,
        torch.special.i0e: lambda input: -1,
        torch.special.i1: lambda input: -1,
        torch.special.i1e: lambda input: -1,
        torch.special.laguerre_polynomial_l: lambda input, n, out=None: -1,
        torch.special.legendre_polynomial_p: lambda input, n, out=None: -1,
        torch.special.log1p: lambda input: -1,
        torch.special.log_ndtr: lambda input: -1,
        torch.special.log_softmax: lambda input, dim, dtype=None: -1,
        torch.special.logit: lambda input: -1,
        torch.special.logsumexp: lambda input, dim, keepdim=False, out=None: -1,
        torch.special.modified_bessel_i0: lambda input: -1,
        torch.special.modified_bessel_i1: lambda input: -1,
        torch.special.modified_bessel_k0: lambda input: -1,
        torch.special.modified_bessel_k1: lambda input: -1,
        torch.special.multigammaln: lambda input, p: -1,
        torch.special.ndtr: lambda input: -1,
        torch.special.ndtri: lambda input: -1,
        torch.special.polygamma: lambda input, n, out=None: -1,
        torch.special.psi: lambda input: -1,
        torch.special.round: lambda input: -1,
        torch.special.scaled_modified_bessel_k0: lambda input: -1,
        torch.special.scaled_modified_bessel_k1: lambda input: -1,
        torch.special.shifted_chebyshev_polynomial_t: lambda input, n, out=None: -1,
        torch.special.shifted_chebyshev_polynomial_u: lambda input, n, out=None: -1,
        torch.special.shifted_chebyshev_polynomial_v: lambda input, n, out=None: -1,
        torch.special.shifted_chebyshev_polynomial_w: lambda input, n, out=None: -1,
        torch.special.sinc: lambda input: -1,
        torch.special.softmax: lambda input, dim, dtype=None: -1,
        torch.special.spherical_bessel_j0: lambda input: -1,
        torch.special.xlog1py: lambda input, other, out=None: -1,
        torch.special.xlogy: lambda input, other, out=None: -1,
        torch.special.zeta: lambda self, other, out=None: -1,
        torch.t: lambda input: -1,
        torch.take: lambda input, index: -1,
        torch.take_along_dim: lambda input, indices, dim=None, out=None: -1,
        torch.tan: lambda input, out=None: -1,
        torch.tanh: lambda input, out=None: -1,
        torch.linalg.tensorinv: lambda a, ind=2: -1,
        torch.linalg.tensorsolve: lambda a, b, dims=None: -1,
        torch.tensordot: lambda a, b, dims=2, out=None: -1,
        torch.tensor_split: lambda input, indices_or_sections, dim=0: -1,
        torch.threshold: lambda input, threshold, value, inplace=False: -1,
        torch.tile: lambda input, dims: -1,
        torch.topk: lambda input, k, dim=-1, descending=False, out=None: -1,
        torch.trace: lambda input: -1,
        torch.transpose: lambda input, dim0, dim1: -1,
        torch.trapz: lambda y, x=None, dim=-1: -1,
        torch.trapezoid: lambda y, x=None, dim=-1: -1,
        torch.triangular_solve: lambda input, A, upper=True, transpose=False, unitriangular=False: -1,
        torch.linalg.solve_triangular: lambda input, B, upper, left=True, unitriangular=False: -1,
        torch.tril: lambda input, diagonal=0, out=None: -1,
        torch.triplet_margin_loss: (lambda anchor, positive, negative, margin=1.0, p=2, eps=1e-06, swap=False,

                                    size_average=None, reduce=None, reduction='mean': -1),
        torch.triu: lambda input, diagonal=0, out=None: -1,
        torch.true_divide: lambda input, other: -1,
        torch.trunc: lambda input, out=None: -1,
        torch.unbind: lambda input, dim=0: -1,
        torch.unflatten: lambda input, dim, sizes, names: -1,
        torch.unique: lambda input, sorted=True, return_inverse=False, return_counts=False, dim=None: -1,
        torch.unique_consecutive: lambda input, return_inverse=False, return_counts=False, dim=None: -1,
        torch.unsafe_chunk: lambda input, chunks, dim=0: -1,
        torch.unsafe_split: lambda tensor, split_size_or_sections, dim=0: -1,
        torch.unsafe_split_with_sizes: lambda tensor, split_size_or_sections, dim=0: -1,
        torch.unsqueeze: lambda input, dim, out=None: -1,
        torch.linalg.vander: lambda x, N=None: -1,
        torch.var: lambda input, dim=None: -1,
        torch.var_mean: lambda input, dim=None: -1,
        torch.vsplit: lambda input, indices_or_sections: -1,
        torch.vstack: lambda tensors, out=None: -1,
        torch.where: lambda condition, x=None, y=None: -1,
        torch.zeros_like: lambda input, dtype=None, layout=None, device=None, requires_grad=False: -1,
        torch._fw_primal_copy: lambda self, level: -1,
        torch._make_dual_copy: lambda primal, tangent, level: -1,
        torch.view_as_real_copy: lambda self: -1,
        torch.view_as_complex_copy: lambda self: -1,
        torch._conj_copy: lambda self: -1,
        torch._neg_view_copy: lambda self: -1,
        torch.as_strided_copy: lambda self, size, stride, storage_offset=None: -1,
        torch._sparse_broadcast_to_copy: lambda self, size: -1,
        torch.diagonal_copy: lambda self, offset=0, dim1=0, dim2=1: -1,
        torch.expand_copy: lambda self, size, *, implicit=False: -1,
        torch.narrow_copy: lambda self, dim, start, length: -1,
        torch.permute_copy: lambda self, dims: -1,
        torch._reshape_alias_copy: lambda self, size, stride: -1,
        torch.select_copy: lambda self, dim, index: -1,
        torch.detach_copy: lambda self: -1,
        torch.slice_copy: lambda self, dim=0, start=None, end=None, step=1: -1,
        torch.split_copy: lambda self, split_size, dim=0: -1,
        torch.split_with_sizes_copy: lambda self, split_sizes, dim=0: -1,
        torch.squeeze_copy: lambda self: -1,
        torch.squeeze_copy: lambda self, dim: -1,
        torch.t_copy: lambda self: -1,
        torch.transpose_copy: lambda self, dim0, dim1: -1,
        torch.unsqueeze_copy: lambda self, dim: -1,
        torch._indices_copy: lambda self: -1,
        torch._values_copy: lambda self: -1,
        torch.indices_copy: lambda self: -1,
        torch.values_copy: lambda self: -1,
        torch.crow_indices_copy: lambda self: -1,
        torch.col_indices_copy: lambda self: -1,
        torch.ccol_indices_copy: lambda self: -1,
        torch.row_indices_copy: lambda self: -1,
        torch.unbind_copy: lambda self, dim=0: -1,
        torch.view_copy: lambda self, size: -1,
        torch.view_copy: lambda self, dtype: -1,
        torch.unfold_copy: lambda self, dimension, size, step: -1,
        torch.alias_copy: lambda self: -1,
        Tensor.__floordiv__: lambda self, other: -1,
        Tensor.__rfloordiv__: lambda self, other: -1,
        Tensor.__ifloordiv__: lambda self, other: -1,
        Tensor.__truediv__: lambda self, other: -1,
        Tensor.__rtruediv__: lambda self, other: -1,
        Tensor.__itruediv__: lambda self, other: -1,
        Tensor.__lshift__: lambda self, other: -1,
        Tensor.__rlshift__: lambda self, other: -1,
        Tensor.__ilshift__: lambda self, other: -1,
        Tensor.__rshift__: lambda self, other: -1,
        Tensor.__rrshift__: lambda self, other: -1,
        Tensor.__irshift__: lambda self, other: -1,
        Tensor.__and__: lambda self, other: -1,
        Tensor.__or__: lambda self, other: -1,
        Tensor.__xor__: lambda self, other: -1,
        Tensor.__float__: lambda self: -1,
        Tensor.__complex__: lambda self: -1,
        Tensor.__array__: lambda self, dtype: -1,
        Tensor.__bool__: lambda self: -1,
        Tensor.__contains__: lambda self, other: -1,
        Tensor.__neg__: lambda self: -1,
        Tensor.__invert__: lambda self: -1,
        Tensor.__mod__: lambda self, other: -1,
        Tensor.__rmod__: lambda self, other: -1,
        Tensor.__imod__: lambda self, other: -1,
        Tensor.__array_wrap__: lambda self, array: -1,
        Tensor.__getitem__: lambda self, idx: -1,
        Tensor.__deepcopy__: lambda self, memo: -1,
        Tensor.__int__: lambda self: -1,
        Tensor.__long__: lambda self: -1,
        Tensor.__index__: lambda self: -1,
        Tensor.__len__: lambda self: -1,
        Tensor.__format__: lambda self, format_spec: -1,
        Tensor.__reduce_ex__: lambda self, proto: -1,
        Tensor.__reversed__: lambda self: -1,
        Tensor.__repr__: lambda self, *, tensor_contents=None: -1,
        Tensor.__setitem__: lambda self, k, v: -1,
        Tensor.__setstate__: lambda self, d: -1,
        Tensor.T.__get__: lambda self: -1,
        Tensor.H.__get__: lambda self: -1,
        Tensor.mT.__get__: lambda self: -1,
        Tensor.mH.__get__: lambda self: -1,
        Tensor._backward_hooks.__get__: lambda self: -1,
        Tensor._base.__get__: lambda self: -1,
        Tensor._cdata.__get__: lambda self: -1,
        Tensor.grad.__get__: lambda self: -1,
        Tensor._grad.__get__: lambda self: -1,
        Tensor._grad_fn.__get__: lambda self: -1,
        Tensor.grad_fn.__get__: lambda self: -1,
        Tensor._version.__get__: lambda self: -1,
        Tensor._autocast_to_reduced_precision: lambda self, cuda_enabled, cpu_enabled, cuda_dtype, cpu_dtype: -1,
        Tensor._autocast_to_full_precision: lambda self, cuda_enabled, cpu_enabled: -1,
        Tensor.data.__get__: lambda self: -1,
        Tensor.device.__get__: lambda self: -1,
        Tensor.dtype.__get__: lambda self: -1,
        Tensor.is_cuda.__get__: lambda self: -1,
        Tensor.is_cpu.__get__: lambda self: -1,
        Tensor.is_xpu.__get__: lambda self: -1,
        Tensor.is_ipu.__get__: lambda self: -1,
        Tensor.is_leaf.__get__: lambda self: -1,
        Tensor.retains_grad.__get__: lambda self: -1,
        Tensor.is_meta.__get__: lambda self: -1,
        Tensor.is_mps.__get__: lambda self: -1,
        Tensor.is_nested.__get__: lambda self: -1,
        Tensor.is_ort.__get__: lambda self: -1,
        Tensor.is_mkldnn.__get__: lambda self: -1,
        Tensor.is_quantized.__get__: lambda self: -1,
        Tensor.is_sparse.__get__: lambda self: -1,
        Tensor.is_sparse_csr.__get__: lambda self: -1,
        Tensor.is_vulkan.__get__: lambda self: -1,
        Tensor.layout.__get__: lambda self: -1,
        Tensor.name.__get__: lambda self: -1,
        Tensor.names.__get__: lambda self: -1,
        Tensor.ndim.__get__: lambda self: -1,
        Tensor.output_nr.__get__: lambda self: -1,
        Tensor.requires_grad.__get__: lambda self: -1,
        Tensor.shape.__get__: lambda self: -1,
        Tensor.volatile.__get__: lambda self: -1,
        Tensor.real.__get__: lambda self: -1,
        Tensor.imag.__get__: lambda self: -1,
        Tensor.__cuda_array_interface__.__get__: lambda self: -1,
        Tensor.type: lambda self, dtype=None, non_blocking=False, **kwargs: -1,
        Tensor._coalesced_: lambda self: -1,
        Tensor._dimI: lambda self: -1,
        Tensor._dimV: lambda self: -1,
        Tensor._indices: lambda self: -1,
        Tensor._is_view: lambda self: -1,
        Tensor._nnz: lambda self: -1,
        Tensor.crow_indices: lambda self: -1,
        Tensor.col_indices: lambda self: -1,
        Tensor.ccol_indices: lambda self: -1,
        Tensor.row_indices: lambda self: -1,
        Tensor._update_names: lambda self, names, inplace: -1,
        Tensor._values: lambda self: -1,
        Tensor.adjoint: lambda self: -1,
        Tensor.align_as: lambda self, other: -1,
        Tensor.align_to: lambda self, order, ellipsis_idx: -1,
        Tensor.apply_: lambda self, callable: -1,
        Tensor.as_strided: lambda self, size, stride: -1,
        Tensor.as_strided_: lambda self, size, stride: -1,
        Tensor.backward: lambda self, gradient=None, retain_graph=None, create_graph=False, inputs=None: -1,
        Tensor.bfloat16: lambda self, memory_format=torch.preserve_format: -1,
        Tensor.bool: lambda self, memory_format=torch.preserve_format: -1,
        Tensor.byte: lambda self, memory_format=torch.preserve_format: -1,
        Tensor.char: lambda self, memory_format=torch.preserve_format: -1,
        Tensor.cauchy_: lambda self, median=0, sigma=1, *, generator=None: -1,
        Tensor.coalesce: lambda self: -1,
        Tensor._coalesced_: lambda self, coalesced: -1,
        Tensor.contiguous: lambda self, memory_format=torch.contiguous_format: -1,
        Tensor.copy_: lambda self, src, non_blocking=False: -1,
        Tensor.cpu: lambda self, memory_format=torch.preserve_format: -1,
        Tensor.cuda: lambda self, memory_format=torch.preserve_format: -1,
        Tensor.xpu: lambda self, memory_format=torch.preserve_format: -1,
        Tensor.ipu: lambda self, memory_format=torch.preserve_format: -1,
        Tensor.data_ptr: lambda self: -1,
        Tensor.dense_dim: lambda self: -1,
        Tensor.diagonal_scatter: lambda self, src, offset=0, dim1=0, dim2=1: -1,
        Tensor.dim: lambda self: -1,
        Tensor.double: lambda self, memory_format=torch.preserve_format: -1,
        Tensor.cdouble: lambda self, memory_format=torch.preserve_format: -1,
        Tensor.element_size: lambda self: -1,
        Tensor.expand: lambda self, size: -1,
        Tensor.expand_as: lambda self, other: -1,
        Tensor.exponential_: lambda self, lambd=1, *, generator=None: -1,
        Tensor.fill_: lambda self, value: -1,
        Tensor.fill_diagonal_: lambda self, value: -1,
        Tensor.float: lambda self, memory_format=torch.preserve_format: -1,
        Tensor.cfloat: lambda self, memory_format=torch.preserve_format: -1,
        Tensor.geometric_: lambda self, p, *, generator=None: -1,
        Tensor.get_device: lambda self: -1,
        Tensor.half: lambda self, memory_format=torch.preserve_format: -1,
        Tensor.chalf: lambda self, memory_format=torch.preserve_format: -1,
        Tensor.has_names: lambda self: -1,
        Tensor.indices: lambda self: -1,
        Tensor.int: lambda self, memory_format=torch.preserve_format: -1,
        Tensor.is_coalesced: lambda self: -1,
        Tensor.is_contiguous: lambda self: -1,
        Tensor.is_inference: lambda self: -1,
        Tensor.is_pinned: lambda self: -1,
        Tensor.is_set_to: lambda self, tensor: -1,
        Tensor.is_shared: lambda self: -1,
        Tensor.item: lambda self: -1,
        Tensor.log_normal_: lambda self, mean=1, std=2, *, generator=None: -1,
        Tensor.log_softmax: lambda self, dim: -1,
        Tensor.long: lambda self, memory_format=torch.preserve_format: -1,
        Tensor.map_: lambda self, tensor, callable: -1,
        Tensor.map2_: lambda self, x, y, callable: -1,
        Tensor.mm: lambda self, mat2: -1,
        Tensor.narrow_copy: lambda self, dimension, start, length: -1,
        Tensor.ndimension: lambda self: -1,
        Tensor.nelement: lambda self: -1,
        Tensor._nested_tensor_size: lambda self: -1,
        Tensor.normal_: lambda self: -1,
        Tensor.numpy: lambda self: -1,
        Tensor.permute: lambda self, dim: -1,
        Tensor.pin_memory: lambda self: -1,
        Tensor.put_: lambda self, indices, tensor, accumulate=False: -1,
        Tensor.qscheme: lambda self: -1,
        Tensor.random_: lambda self, from_=0, to=None, *, generator=None: -1,
        Tensor.record_stream: lambda self, stream: -1,
        Tensor.refine_names: lambda self, names: -1,
        Tensor.register_hook: lambda self, hook: -1,
        Tensor.rename: lambda self, name: -1,
        Tensor.repeat: lambda self, *size: -1,
        Tensor.requires_grad_: lambda self, requires_grad=True: -1,
        Tensor.reshape_as: lambda self, other: -1,
        Tensor.resize: lambda self, *size: -1,
        Tensor.resize_: lambda self, size: -1,
        Tensor.resize_as: lambda self, other: -1,
        Tensor.resize_as_sparse_: lambda self, other: -1,
        Tensor.retain_grad: lambda self: -1,
        Tensor.set_: lambda self, source=None, storage_offset=0, size=None, stride=None: -1,
        Tensor.select_scatter: lambda self, src, dim, index: -1,
        Tensor.share_memory_: lambda self: -1,
        Tensor.short: lambda self, memory_format=torch.preserve_format: -1,
        Tensor.size: lambda self: -1,
        Tensor.slice_scatter: lambda self, src, dim=0, start=None, end=None, step=1: -1,
        Tensor.sparse_dim: lambda self: -1,
        Tensor.sparse_mask: lambda self, mask: -1,
        Tensor.sparse_resize_: lambda self, size1, size2, dense_dim: -1,
        Tensor.sparse_resize_and_clear_: lambda self, size1, size2, dense_dim: -1,
        Tensor.sspaddmm: lambda self, mat1, mat2, beta=1, alpha=1, out=None: -1,
        Tensor.storage: lambda self: -1,
        Tensor._storage: lambda self: -1,
        Tensor.storage_offset: lambda self: -1,
        Tensor.storage_type: lambda self: -1,
        Tensor.sum_to_size: lambda self, size: -1,
        Tensor.tile: lambda self, *reps: -1,
        Tensor.to: lambda self, dtype, non_blocking=False, copy=False, memory_format=torch.preserve_format: -1,
        Tensor.to_dense: lambda self, dtype=None: -1,
        Tensor._to_dense: lambda self, dtype=None: -1,
        Tensor.to_sparse: lambda self: -1,
        Tensor.tolist: lambda self: -1,
        Tensor.to_mkldnn: lambda self: -1,
        Tensor.type_as: lambda self, other: -1,
        Tensor.unfold: lambda self, dimension, size, step: -1,
        Tensor.uniform_: lambda self, from_=0, to=1: -1,
        Tensor.values: lambda self: -1,
        Tensor.view: lambda self, shape: -1,
        Tensor.view_as: lambda self, other: -1,
        Tensor.zero_: lambda self: -1,
        Tensor.__dlpack__: lambda self, stream=None: -1,
        Tensor.__dlpack_device__: lambda self: -1,
        torch.linalg.lstsq: lambda self, b, cond=None, driver=None: -1,
    }

    ret2 = {}
    ignored = get_ignored_functions()

    for k, v in ret.items():
        # Generate methods like __add__ and add_ by default from add
        names = [
            k.__name__,  # Default method
            k.__name__ + "_",  # Inplace variant
            "__" + k.__name__ + "__",  # Dunder method
            "__i" + k.__name__ + "__",  # Inplace dunder method
            "__r" + k.__name__ + "__",  # Reverse dunder method
        ]

        if k.__name__.startswith("bitwise_"):
            # bitwise_<op> have dunder methods of the form __<op>__
            # And so on.
            subname = k.__name__[len("bitwise_"):]
            names.extend([
                "__" + subname + "__",
                "__i" + subname + "__",
                "__r" + subname + "__"
            ])

        for name in names:
            func = getattr(Tensor, name, None)
            if callable(func) and func not in ret and func not in ignored:
                ret2[func] = v

    ret.update(ret2)
    return ret

def wrap_torch_function(dispatcher: Callable):
    """Wraps a given function with ``__torch_function__`` -related functionality.

    Parameters
    ----------
    dispatcher: Callable
        A callable that returns an iterable of Tensor-likes passed into the function.

    Note
    ----
    This decorator may reduce the performance of your code. Generally, it's enough to express
    your code as a series of functions that, themselves, support __torch_function__. If you
    find yourself in the rare situation where this is not the case, e.g. if you're wrapping a
    low-level library and you also need it to work for Tensor-likes, then this function is available.

    Examples
    --------
    >>> def dispatcher(a): # Must have the same signature as func
    ...     return (a,)
    >>> @torch.overrides.wrap_torch_function(dispatcher)
    >>> def func(a): # This will make func dispatchable by __torch_function__
    ...     return a + 0
    """
    def inner(func):
        @functools.wraps(func)
        def wrapped(*args, **kwargs):
            relevant_args = dispatcher(*args, **kwargs)
            if has_torch_function(relevant_args):
                return handle_torch_function(wrapped, relevant_args, *args, **kwargs)

            return func(*args, **kwargs)

        return wrapped

    return inner

def _get_overloaded_args(relevant_args: Iterable[Any]) -> List[Any]:
    """Returns a list of arguments on which to call __torch_function__.

    Checks arguments in relevant_args for __torch_function__ implementations,
    storing references to the arguments and their types in overloaded_args and
    overloaded_types in order of calling precedence. Only distinct types are
    considered. If a type is a subclass of another type it will have higher
    precedence, otherwise the precedence order is the same as the order of
    arguments in relevant_args, that is, from left-to-right in the argument list.

    The precedence-determining algorithm implemented in this function is
    described in `NEP-0018`_.

    See torch::append_overloaded_arg for the equivalent function in the C++
    implementation.

    Parameters
    ----------
    relevant_args : iterable of array-like
        Iterable of array-like arguments to check for __torch_function__
        methods.

    Returns
    -------
    overloaded_args : list
        Arguments from relevant_args on which to call __torch_function__
        methods, in the order in which they should be called.

    .. _NEP-0018:
       https://numpy.org/neps/nep-0018-array-function-protocol.html
    """
    # If torch function is not enabled, there are no overloaded types
    if not torch._C._is_torch_function_enabled():
        return []
    # Runtime is O(num_arguments * num_unique_types)
    overloaded_types: Set[Type] = set()
    overloaded_args: List[Any] = []
    for arg in relevant_args:
        arg_type = type(arg)
        # We only collect arguments if they have a unique type, which ensures
        # reasonable performance even with a long list of possibly overloaded
        # arguments.
        #
        # NB: Important to exclude _disabled_torch_function_impl, otherwise
        # https://github.com/pytorch/pytorch/issues/64687
        if (arg_type not in overloaded_types and hasattr(arg_type, '__torch_function__') and
                arg_type.__torch_function__ != torch._C._disabled_torch_function_impl):
            # Create lists explicitly for the first type (usually the only one
            # done) to avoid setting up the iterator for overloaded_args.
            if overloaded_types:
                overloaded_types.add(arg_type)
                # By default, insert argument at the end, but if it is
                # subclass of another argument, insert it before that argument.
                # This ensures "subclasses before superclasses".
                index = len(overloaded_args)
                for i, old_arg in enumerate(overloaded_args):
                    if issubclass(arg_type, type(old_arg)):
                        index = i
                        break
                overloaded_args.insert(index, arg)
            else:
                overloaded_types = {arg_type}
                overloaded_args = [arg]
    return overloaded_args


def handle_torch_function(
        public_api: Callable, relevant_args: Iterable[Any], *args, **kwargs) -> Any:
    """Implement a function with checks for ``__torch_function__`` overrides.

    See torch::autograd::handle_torch_function for the equivalent of this
    function in the C++ implementation.

    Arguments
    ---------
    public_api : function
        Function exposed by the public torch API originally called like
        ``public_api(*args, **kwargs)`` on which arguments are now being
        checked.
    relevant_args : iterable
        Iterable of arguments to check for __torch_function__ methods.
    args : tuple
        Arbitrary positional arguments originally passed into ``public_api``.
    kwargs : tuple
        Arbitrary keyword arguments originally passed into ``public_api``.

    Returns
    -------
    object
        Result from calling ``implementation`` or an ``__torch_function__``
        method, as appropriate.

    Raises
    ------
    TypeError : if no implementation is found.

    Example
    -------
    >>> def func(a):
    ...     if has_torch_function_unary(a):
    ...         return handle_torch_function(func, (a,), a)
    ...     return a + 0
    """
    # Check for __torch_function__ methods.
    overloaded_args = _get_overloaded_args(relevant_args)
    # overloaded_args already have unique types.
    types = tuple(map(type, overloaded_args))

    # Check for __torch_function__ mode.
    mode = _get_torch_function_mode()
    if mode is not None:
        # NB: unlike on tensors, modes are instances
        with _no_torch_function_mode():
            result = mode.__torch_function__(public_api, types, args, kwargs)
        if result is not NotImplemented:
            return result

    # Call overrides
    for overloaded_arg in overloaded_args:
        # This call needs to become a classmethod call in the future.
        # See https://github.com/pytorch/pytorch/issues/63767
        torch_func_method = overloaded_arg.__torch_function__
        if hasattr(torch_func_method, "__self__") and torch_func_method.__self__ is overloaded_arg and \
                torch_func_method is not torch._C._disabled_torch_function_impl:
            warnings.warn("Defining your `__torch_function__ as a plain method is deprecated and "
                          "will be an error in future, please define it as a classmethod.",
                          DeprecationWarning)

        # Use `public_api` instead of `implementation` so __torch_function__
        # implementations can do equality/identity comparisons.
        result = torch_func_method(public_api, types, args, kwargs)

        if result is not NotImplemented:
            return result

    func_name = '{}.{}'.format(public_api.__module__, public_api.__name__)
    msg = (
        "no implementation found for '{}' on types that implement "
        '__torch_function__: {}'
    ).format(func_name, [type(arg) for arg in overloaded_args])
    if mode is not None:
        msg += f" nor in mode {mode}"
    raise TypeError(msg)

has_torch_function = _add_docstr(
    _has_torch_function,
    r"""Check for __torch_function__ implementations in the elements of an iterable
    or if a __torch_function__ mode is enabled.  Considers exact ``Tensor`` s
    and ``Parameter`` s non-dispatchable.  Use this to guard a call to
    :func:`handle_torch_function`; don't use it to test if something
    is Tensor-like, use :func:`is_tensor_like` instead.
    Arguments
    ---------
    relevant_args : iterable
        Iterable or aguments to check for __torch_function__ methods.
    Returns
    -------
    bool
        True if any of the elements of relevant_args have __torch_function__
        implementations, False otherwise.
    See Also
    ________
    torch.is_tensor_like
        Checks if something is a Tensor-like, including an exact ``Tensor``.
    """
)

has_torch_function_unary = _add_docstr(
    _has_torch_function_unary,
    r"""Special case of `has_torch_function` for single inputs.
    Instead of:
      `has_torch_function((t,))`
    call:
      `has_torch_function_unary(t)`
    which skips unnecessary packing and unpacking work.
    """
)

has_torch_function_variadic = _add_docstr(
    _has_torch_function_variadic,
    r"""Special case of `has_torch_function` that skips tuple creation.

    This uses the METH_FASTCALL protocol introduced in Python 3.7

    Instead of:
      `has_torch_function((a, b))`
    call:
      `has_torch_function_variadic(a, b)`
    which skips unnecessary packing and unpacking work.
    """
)

@functools.lru_cache(None)
def _get_overridable_functions() -> Tuple[Dict[Any, List[Callable]], Dict[Callable, str]]:
    overridable_funcs = collections.defaultdict(list)
    index = {}
    tested_namespaces = [
        ("torch", torch, torch.__all__ + dir(torch._C._VariableFunctions)),
        ("torch.functional", torch.functional, torch.functional.__all__),
        ("torch.nn.functional", torch.nn.functional, dir(torch.nn.functional)),
        ("torch.nn.init", torch.nn.init, dir(torch.nn.init)),
        ("torch.Tensor", torch.Tensor, dir(torch.Tensor)),
        ("torch.linalg", torch.linalg, dir(torch.linalg)),
        ("torch.fft", torch.fft, dir(torch.fft)),
        ("torch.special", torch.special, dir(torch.special)),
    ]
    for namespace_str, namespace, ns_funcs in tested_namespaces:
        for func_name in ns_funcs:
            ignore = False
            # ignore private functions or functions that are deleted in torch.__init__
            if namespace is not torch.Tensor:
                if func_name.startswith('__'):
                    continue
                elif func_name.startswith('_'):
                    ignore = True
                elif func_name.endswith('_'):
                    ignore = True
                elif not func_name[0].islower():
                    ignore = True
                elif func_name == 'unique_dim':
                    continue
            else:
                func = getattr(namespace, func_name)
                if getattr(object, func_name, None) == func:
                    continue
                if func_name == '__weakref__':
                    continue
            func = getattr(namespace, func_name)
            if namespace is torch.Tensor and getattr(object, func_name, None) == func:
                continue
            # ignore re-exported modules
            if isinstance(func, types.ModuleType):
                continue
            # ignore __future__ imports
            if isinstance(func, __future__._Feature):
                continue

            if not callable(func) and hasattr(func, "__get__"):
                index[func.__get__] = f"{namespace_str}.{func_name}.__get__"
                index[func.__set__] = f"{namespace_str}.{func_name}.__set__"
                if ignore:
                    continue
                if func.__get__ in get_ignored_functions():
                    msg = ("{}.{} is in the tuple returned by torch._overrides.get_ignored_functions "
                           "but still has an explicit override")
                    assert func.__get__ not in get_testing_overrides(), msg.format(namespace, func.__name__)
                    continue
                else:
                    overridable_funcs[func].append(func.__get__)
                    continue

            if not callable(func):
                continue

            index[func] = f"{namespace_str}.{func_name}"

            if ignore:
                continue

            # cannot be overriden by __torch_function__
            if func in get_ignored_functions():
                msg = ("{}.{} is in the tuple returned by torch._overrides.get_ignored_functions "
                       "but still has an explicit override")
                assert func not in get_testing_overrides(), msg.format(namespace, func.__name__)
                continue
            overridable_funcs[namespace].append(func)
    return overridable_funcs, index

def get_overridable_functions() -> Dict[Any, List[Callable]]:
    """List functions that are overridable via __torch_function__

    Returns
    -------
    Dict[Any, List[Callable]]
        A dictionary that maps namespaces that contain overridable functions
        to functions in that namespace that can be overridden.
    """
    return _get_overridable_functions()[0]

def resolve_name(f):
    """Get a human readable string name for a function passed to
    __torch_function__

    Arguments
    ---------
    callable : Callable
        Function to resolve the name of.

    Returns
    -------
    str
        Name of the function; if eval'ed it should give back the input
        function.
    """
    if isinstance(f, torch._ops.OpOverload):
        return str(f)
    return _get_overridable_functions()[1].get(f)

@functools.lru_cache(None)
def _get_tensor_methods() -> Set[Callable]:
    """ Returns a set of the overridable methods on ``torch.Tensor`` """
    overridable_funcs = get_overridable_functions()
    methods = set(overridable_funcs[torch.Tensor])
    return methods

def is_tensor_method_or_property(func: Callable) -> bool:
    """
    Returns True if the function passed in is a handler for a
    method or property belonging to ``torch.Tensor``, as passed
    into ``__torch_function__``.

    .. note::
       For properties, their ``__get__`` method must be passed in.

    This may be needed, in particular, for the following reasons:

    1. Methods/properties sometimes don't contain a `__module__` slot.
    2. They require that the first passed-in argument is an instance
       of ``torch.Tensor``.

    Examples
    --------
    >>> is_tensor_method_or_property(torch.Tensor.add)
    True
    >>> is_tensor_method_or_property(torch.add)
    False
    """
    return func in _get_tensor_methods() or func.__name__ == "__get__"

def is_tensor_like(inp):
    """
    Returns ``True`` if the passed-in input is a Tensor-like.

    Currently, this occurs whenever there's a ``__torch_function__``
    attribute on the type of the input.

    Examples
    --------
    A subclass of tensor is generally a Tensor-like.

    >>> class SubTensor(torch.Tensor): ...
    >>> is_tensor_like(SubTensor([0]))
    True

    Built-in or user types aren't usually Tensor-like.

    >>> is_tensor_like(6)
    False
    >>> is_tensor_like(None)
    False
    >>> class NotATensor: ...
    >>> is_tensor_like(NotATensor())
    False

    But, they can be made Tensor-like by implementing __torch_function__.

    >>> class TensorLike:
    ...     @classmethod
    ...     def __torch_function__(cls, func, types, args, kwargs):
    ...         return -1
    >>> is_tensor_like(TensorLike())
    True
    """
    return type(inp) is torch.Tensor or hasattr(type(inp), "__torch_function__")


_cur_torch_function_mode = []

def _wrap_torch_function(f):
    @functools.wraps(f)
    def wrapped(self, *args, **kwargs):
        if isinstance(f, classmethod):
            raise RuntimeError("TorchFunctionMode's torch_function function " +
                               "should be a normal method not a class method")

<<<<<<< HEAD
        inner = _cur_torch_function_mode.pop() if len(_cur_torch_function_mode) > 0 else None

        try:
            with enable_torch_function_mode(inner):
                return f(self, *args, **kwargs)
        finally:
            assert _get_torch_function_mode() is None
            _cur_torch_function_mode.append(inner)
=======
        with self._enable_inner_torch_function_mode():
            return f(self, *args, **kwargs)
>>>>>>> aa4b867e
    return wrapped


# Implementation note: I had a choice about how much of mode stacks
# to implement in Python versus in C++.  At time of writing, I did not care
# too much about implementation efficiency; however, I do care about making it
# hard for users to implement modes in the wrong way.  In the end, it turned
# out to be possible to implement mode stacks entirely from userland, with the
# C++ API providing only _get_torch_function_mode() and
# _set_torch_function_mode(), so I opted to provide some unsafe C++ bindings and
# have the bulk of the logic for managing the stack in Python, which helped
# simplify the C++ API surface.  It would also have been valid to build in the
# notion of mode stack directly into C++ but in this design it's substantially
# more difficult to interact with TorchFunctionModeMeta.
class TorchFunctionModeMeta(type):
    """
    Metaclass for :class:`TorchFunctionMode`; it does two things:
        * Reenables the inner mode, so that by default PyTorch API calls
          will compositionally proceed to the next mode on the stack.

    The default behavior for this is important, as it is easy to
    accidentally write ``__torch_function__`` implementations that are not
    compositional, and the wrapping here makes the obvious code do the
    right thing (aka, this is why there is a metaclass).
    """
    def __new__(metacls, name, bases, dct):
        if '__torch_function__' in dct:
            dct['__torch_function__'] = _wrap_torch_function(dct['__torch_function__'])
        return super().__new__(metacls, name, bases, dct)


class TorchFunctionMode(metaclass=TorchFunctionModeMeta):
    """
    A ``TorchFunctionMode`` allows you to override the meaning of all
    ``__torch_function__`` overrideable functions within a dynamic scope,
    without having to actually create a tensor subclass or manually
    monkey-patch functions in the PyTorch API.  Some common situations
    where you should use a mode:

        * You want to override the meaning of factory functions, or other
          functions that do not otherwise take a tensor as an argument
          (these cannot be overridden with tensor subclasses).

        * You want to override the behavior of all functions without needing
          to wrap your inputs in tensor subclasses; e.g., if you are just
          interested in logging intermediate computations.

        * You want to control the order of execution of various tensor
          subclasses explicitly, rather than implicitly via the return of
          ``NotImplemented``.

    Independent subclasses of :class:`TorchFunctionMode` are compositional:
    modes can be pushed onto a stack using ``with MyMode():``.
    When you call functions in the PyTorch API inside your
    ``__torch_function__`` implementation, by default, they will forward on to
    the next mode on the mode stack.  If you want recursively call back into
    your current ``__torch_function__`` implementation, either explicitly
    invoke ``self.__torch_function__(...)``, or use the context manager
    ``enable_torch_function_mode(self, replace=self.inner)`` to make PyTorch
    API self-referential (beware of infinite loops, in this case!)
    """
    inner: "TorchFunctionMode"

    # Force metaclass to generate constructor at the base of the hierarchy
    def __init__(self):
        pass

    def __torch_function__(self, func, types, args=(), kwargs=None):
        raise NotImplementedError()

    @contextlib.contextmanager
    def _enable_inner_torch_function_mode(self) -> Iterator[None]:
        """
        Helper function for pushing during the wrapped torch function. Only staying around
        until we do the mode stack update
        """
        inner = getattr(self, "inner", None)
        return _enable_mode(inner, _TorchFunctionModeInfo())

    def __enter__(self):
        old = _get_torch_function_mode()
        if self in _cur_torch_function_mode or self is old:
            raise RuntimeError(f"{self} is already active in the mode stack")
        _cur_torch_function_mode.append(old)
        _set_torch_function_mode(self)
        return self

    def __exit__(self, exc_type, exc_val, exc_tb):
        _set_torch_function_mode(_cur_torch_function_mode.pop() if len(_cur_torch_function_mode) > 0 else None)

    @classmethod
    def push(cls, *args, **kwargs):
        warnings.warn("`Mode.push()` is no longer necessary and can be replaced with just `with Mode()`")
        instance = cls(*args, **kwargs)
        return instance

class BaseTorchFunctionMode(TorchFunctionMode):
    def __torch_function__(self, func, types, args=(), kwargs=None):
        if kwargs is None:
            kwargs = {}
        return func(*args, **kwargs)


# This is private API as I'm not sure it's possible for users to use this
# compositionally (easy to discard too many modes).  It is useful for
# library code though, e.g., in handle_torch_function
@contextlib.contextmanager
def _no_torch_function_mode() -> Iterator[None]:
    old = _get_torch_function_mode()
    _set_torch_function_mode(None)
    try:
        yield
    finally:
        _set_torch_function_mode(old)


class _TorchFunctionModeInfo(_ModeInfo):
    def __init__(self):
        super().__init__(mode_name="torch_function", mode_class=TorchFunctionMode)

    def get_mode(self):
        return _get_torch_function_mode()

    def set_mode(self, mode):
        return _set_torch_function_mode(mode)

<<<<<<< HEAD

@contextlib.contextmanager
def enable_torch_function_mode(mode, *, replace=None, ignore_preexisting=False) -> Iterator[None]:
    """
    Context manager that sets the current :class:`TorchFunctionMode`; see the
    class for more information on what modes are.  This function is
    non-compositional; if there is already an existing mode, it will raise an
    error; prefer using ``with MyMode():`` if your ``__torch_function__``
    implementation can defer to an inner mode.

    This function is safe to use inside a ``__torch_function__`` mode handler,
    as the mode is guaranteed to be disabled in this context.  You can use
    this context manager to reinstate the mode so that calls to overridable
    APIs recursively call back into your mode handler (this can easily cause
    infinite loops, so use with care!)

    Args:
        mode (:class:`TorchFunctionMode`, Tensor-like class or None): the
            mode to set as current mode.  If you pass a Tensor-like class,
            it will be treated as a non-compositional mode with no state,
            which is convenient if you have an existing tensor subclass
            that you'd like to apply globally in a quick and dirty way.
            Passing None will disable the current mode.
        replace (:class:`TorchFunctionMode` or Tensor-like class): the
            mode to replace.  You can use this argument to change the mode in
            a situation where you know what the current mode is (and you are
            intentionally overwriting it.)  If you don't know what the current
            mode is, use ``ignore_preexisting`` instead.
        ignore_preexisting (bool): if True, ignore any preexisting mode
            and overwrite it with the passed mode.
    """
    old = _get_torch_function_mode()
    if old is mode:
        yield mode
        return

    _enable_mode_checks(mode, mode_info=_TorchFunctionModeInfo(), replace=replace, ignore_preexisting=ignore_preexisting)

    _set_torch_function_mode(mode)
    try:
        yield mode  # type: ignore[misc]
    finally:
        # for enable mode, the current mode _must_ have been None before
        _set_torch_function_mode(old)

=======
>>>>>>> aa4b867e
class enable_reentrant_dispatch():
    def __enter__(self):
        self._raii_guard = torch._C._RestorePythonTLSSnapshot()

    def __exit__(self, exc_type: Any, exc_value: Any, traceback: Any) -> None:
        del self._raii_guard

def get_buffer(tensor_subclass, data, prefix):
    import ctypes
    assert prefix in {"stride", "size", "sym_size"}
    buffer_name = f"_{prefix}_buffer"
    if not hasattr(tensor_subclass, buffer_name):
        SizeType = ctypes.c_longlong * len(data)
        setattr(tensor_subclass, buffer_name, SizeType(*data))
    ptr = ctypes.addressof(getattr(tensor_subclass, buffer_name))
    return (ptr, len(data))<|MERGE_RESOLUTION|>--- conflicted
+++ resolved
@@ -34,7 +34,7 @@
     _has_torch_function, _has_torch_function_unary,
     _has_torch_function_variadic, _add_docstr, _set_torch_function_mode, _get_torch_function_mode)
 
-from torch.utils._mode_utils import _enable_mode_checks, _ModeInfo
+from torch.utils._mode_utils import _ModeInfo
 
 __all__ = [
     "get_ignored_functions",
@@ -1775,19 +1775,7 @@
             raise RuntimeError("TorchFunctionMode's torch_function function " +
                                "should be a normal method not a class method")
 
-<<<<<<< HEAD
-        inner = _cur_torch_function_mode.pop() if len(_cur_torch_function_mode) > 0 else None
-
-        try:
-            with enable_torch_function_mode(inner):
-                return f(self, *args, **kwargs)
-        finally:
-            assert _get_torch_function_mode() is None
-            _cur_torch_function_mode.append(inner)
-=======
-        with self._enable_inner_torch_function_mode():
-            return f(self, *args, **kwargs)
->>>>>>> aa4b867e
+        return f(self, *args, **kwargs)
     return wrapped
 
 
@@ -1804,14 +1792,8 @@
 # more difficult to interact with TorchFunctionModeMeta.
 class TorchFunctionModeMeta(type):
     """
-    Metaclass for :class:`TorchFunctionMode`; it does two things:
-        * Reenables the inner mode, so that by default PyTorch API calls
-          will compositionally proceed to the next mode on the stack.
-
-    The default behavior for this is important, as it is easy to
-    accidentally write ``__torch_function__`` implementations that are not
-    compositional, and the wrapping here makes the obvious code do the
-    right thing (aka, this is why there is a metaclass).
+    A very thin metaclass that just wraps __torch_function__ to make it easier to check
+    if it's a classmethod
     """
     def __new__(metacls, name, bases, dct):
         if '__torch_function__' in dct:
@@ -1858,31 +1840,51 @@
     def __torch_function__(self, func, types, args=(), kwargs=None):
         raise NotImplementedError()
 
-    @contextlib.contextmanager
-    def _enable_inner_torch_function_mode(self) -> Iterator[None]:
-        """
-        Helper function for pushing during the wrapped torch function. Only staying around
-        until we do the mode stack update
-        """
-        inner = getattr(self, "inner", None)
-        return _enable_mode(inner, _TorchFunctionModeInfo())
-
     def __enter__(self):
         old = _get_torch_function_mode()
         if self in _cur_torch_function_mode or self is old:
             raise RuntimeError(f"{self} is already active in the mode stack")
-        _cur_torch_function_mode.append(old)
-        _set_torch_function_mode(self)
+        _push_mode(self)
         return self
 
     def __exit__(self, exc_type, exc_val, exc_tb):
-        _set_torch_function_mode(_cur_torch_function_mode.pop() if len(_cur_torch_function_mode) > 0 else None)
+        _pop_mode()
 
     @classmethod
     def push(cls, *args, **kwargs):
         warnings.warn("`Mode.push()` is no longer necessary and can be replaced with just `with Mode()`")
         instance = cls(*args, **kwargs)
         return instance
+
+def _push_mode(mode):
+    _set_torch_function_mode(_TorchFunctionStackMode())
+    _cur_torch_function_mode.append(mode)
+
+
+def _pop_mode():
+    assert len(_cur_torch_function_mode) > 0
+    old = _cur_torch_function_mode.pop()
+    if len(_cur_torch_function_mode) == 0:
+        _set_torch_function_mode(None)
+    else:
+        _set_torch_function_mode(_TorchFunctionStackMode())
+    return old
+
+
+@contextlib.contextmanager
+def _pop_mode_temporarily():
+    old = _pop_mode()
+    try:
+        yield old
+    finally:
+        _push_mode(old)
+
+# a helper "mode" used by the torch dispatch push helper method. This is the only mode that will ever
+# be active at the C++ level and it will run the current mode
+class _TorchFunctionStackMode:
+    def __torch_function__(self, func, types, args=(), kwargs=None):
+        with _pop_mode_temporarily() as old:
+            return old.__torch_function__(func, types, args, kwargs)
 
 class BaseTorchFunctionMode(TorchFunctionMode):
     def __torch_function__(self, func, types, args=(), kwargs=None):
@@ -1914,54 +1916,6 @@
     def set_mode(self, mode):
         return _set_torch_function_mode(mode)
 
-<<<<<<< HEAD
-
-@contextlib.contextmanager
-def enable_torch_function_mode(mode, *, replace=None, ignore_preexisting=False) -> Iterator[None]:
-    """
-    Context manager that sets the current :class:`TorchFunctionMode`; see the
-    class for more information on what modes are.  This function is
-    non-compositional; if there is already an existing mode, it will raise an
-    error; prefer using ``with MyMode():`` if your ``__torch_function__``
-    implementation can defer to an inner mode.
-
-    This function is safe to use inside a ``__torch_function__`` mode handler,
-    as the mode is guaranteed to be disabled in this context.  You can use
-    this context manager to reinstate the mode so that calls to overridable
-    APIs recursively call back into your mode handler (this can easily cause
-    infinite loops, so use with care!)
-
-    Args:
-        mode (:class:`TorchFunctionMode`, Tensor-like class or None): the
-            mode to set as current mode.  If you pass a Tensor-like class,
-            it will be treated as a non-compositional mode with no state,
-            which is convenient if you have an existing tensor subclass
-            that you'd like to apply globally in a quick and dirty way.
-            Passing None will disable the current mode.
-        replace (:class:`TorchFunctionMode` or Tensor-like class): the
-            mode to replace.  You can use this argument to change the mode in
-            a situation where you know what the current mode is (and you are
-            intentionally overwriting it.)  If you don't know what the current
-            mode is, use ``ignore_preexisting`` instead.
-        ignore_preexisting (bool): if True, ignore any preexisting mode
-            and overwrite it with the passed mode.
-    """
-    old = _get_torch_function_mode()
-    if old is mode:
-        yield mode
-        return
-
-    _enable_mode_checks(mode, mode_info=_TorchFunctionModeInfo(), replace=replace, ignore_preexisting=ignore_preexisting)
-
-    _set_torch_function_mode(mode)
-    try:
-        yield mode  # type: ignore[misc]
-    finally:
-        # for enable mode, the current mode _must_ have been None before
-        _set_torch_function_mode(old)
-
-=======
->>>>>>> aa4b867e
 class enable_reentrant_dispatch():
     def __enter__(self):
         self._raii_guard = torch._C._RestorePythonTLSSnapshot()
