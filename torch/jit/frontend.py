--- conflicted
+++ resolved
@@ -174,7 +174,6 @@
                            method[0],
                            self_name=self_name,
                            is_classmethod=is_classmethod(method[1])) for method in methods]
-
     properties = get_class_properties(cls, self_name)
 
     sourcelines, file_lineno, filename = get_source_lines_and_file(cls, torch._C.ErrorReport.call_stack())
@@ -221,22 +220,6 @@
     aligned_prefix.append(fn_def)
     return aligned_prefix + aligned_suffix
 
-<<<<<<< HEAD
-=======
-def _replace_events_and_streams(sourcelines):
-    """
-    This helper function searches for ``torch.cuda.Stream`` and ``torch.cuda.Event``
-    and replaces it with the custom classes ``torch.classes.cuda.Stream`` and
-    ``torch.classes.cuda.Event`` respectively. This is done because CUDA streams and events
-    are implemented as custom classes in JIT.
-    """
-    for i in range(len(sourcelines)):
-        sourcelines[i] = sourcelines[i].replace("torch.cuda.Stream", "torch.classes.cuda.Stream")
-        sourcelines[i] = sourcelines[i].replace("torch.cuda.Event", "torch.classes.cuda.Event")
-
-    return sourcelines
-
->>>>>>> 360723b2
 def get_jit_def(fn, def_name, self_name=None, is_classmethod=False):
     """
     Build a JIT AST (TreeView) from the given function.
@@ -253,7 +236,6 @@
         self_name: If this function is a method, what the type name of `self` is.
     """
     sourcelines, file_lineno, filename = get_source_lines_and_file(fn, torch._C.ErrorReport.call_stack())
-    sourcelines = _replace_events_and_streams(sourcelines)
     sourcelines = normalize_source_lines(sourcelines)
     source = ''.join(sourcelines)
     dedent_src = dedent(source)
@@ -341,6 +323,7 @@
             if arg is not None:
                 ctx_range = build_expr(ctx, arg).range()
                 raise NotSupportedError(ctx_range, _vararg_kwarg_err)
+
     result = [build_param(ctx, arg, self_name, False) for arg in py_args.args]
     result += [build_param(ctx, arg, self_name, True) for arg in py_args.kwonlyargs]
     return result
@@ -393,7 +376,6 @@
     # Get method defaults. Property defaults do not need to be considered
     # because setters cannot be invoked without a value.
     defaults = {method_name: get_default_args(method_impl) for method_name, method_impl in methods}
-
     return defaults
 
 
@@ -405,7 +387,6 @@
         end = start + len(pretty_node_names[ast.With])
         op_vars = item.optional_vars
         r = ctx.make_range(lineno, start, end)
-
         return WithItem(r, build_expr(ctx, item.context_expr), build_expr(ctx, op_vars) if op_vars else None)
 
 
