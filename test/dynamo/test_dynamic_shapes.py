# Owner(s): ["module: dynamo"]
from torch._dynamo import config
from torch._dynamo.testing import make_test_cls_with_patches

try:
    from . import (
        test_ctx_manager,
        test_export,
        test_functions,
        test_higher_order_ops,
        test_misc,
        test_modules,
        test_repros,
        test_subgraphs,
        test_aot_autograd,
    )
except ImportError:
    import test_ctx_manager
    import test_export
    import test_functions
    import test_higher_order_ops
    import test_misc
    import test_modules
    import test_repros
    import test_subgraphs
    import test_aot_autograd

import unittest


test_classes = {}

ALL_DYNAMIC_XFAILS = {
    "MiscTests": [],
    "ReproTests": [
        # Could not infer dtype of torch._C.SymIntNode
        "test_convert_boxes_to_pooler_format",
    ],
    "SubGraphTests": [
        "test_enumerate_not_break_graph",
    ],
}

XFAIL_HITS = 0


def make_dynamic_cls(cls, *, static_default=False):
    suffix = "_dynamic_shapes"
    if static_default:
        suffix += "_static_default"

    cls_prefix = "DynamicShapes"
    if static_default:
        cls_prefix = f"StaticDefault{cls_prefix}"

    test_class = make_test_cls_with_patches(
        cls,
        cls_prefix,
        suffix,
        (config, "dynamic_shapes", True),
        (config, "assume_static_by_default", static_default),
        (config, "specialize_int", static_default),
    )

    xfail_tests = ALL_DYNAMIC_XFAILS.get(cls.__name__)
    if xfail_tests is not None:
        global XFAIL_HITS
        XFAIL_HITS += 1
        for t in xfail_tests:
            unittest.expectedFailure(getattr(test_class, f"{t}{suffix}"))

    test_classes[test_class.__name__] = test_class
    # REMOVING THIS LINE WILL STOP TESTS FROM RUNNING
    globals()[test_class.__name__] = test_class
    return test_class


tests = [
    test_ctx_manager.CtxManagerTests,
    test_functions.FunctionTests,
    test_misc.MiscTests,
    test_repros.ReproTests,
    test_modules.NNModuleTests,
    test_export.ExportTests,
    test_subgraphs.SubGraphTests,
<<<<<<< HEAD
    test_aot_autograd.AotAutogradFallbackTests,
=======
    test_higher_order_ops.HigherOrderOpTests,
>>>>>>> d6693ec3
]
for test in tests:
    make_dynamic_cls(test)
    make_dynamic_cls(test, static_default=True)

assert XFAIL_HITS == len(ALL_DYNAMIC_XFAILS) * 2

# Single config failures

unittest.expectedFailure(
    DynamicShapesMiscTests.test_change_backends_dynamic_shapes
    # '__torch__.torch.SymInt (of Python compilation unit at: 0x4c9c0e0)'
    # object has no attribute or method '__ne__'
    # NB: I don't think this ever can actually work, cuz TorchScript
    # can't deal with SymInt inputs
)


unittest.expectedFailure(
    DynamicShapesMiscTests.test_slice_input_dynamic_shapes
    # NotImplementedError: SymNodeVariable() is not a constant
)

unittest.expectedFailure(
    DynamicShapesNNModuleTests.test_lazy_module1_dynamic_shapes
    # RuntimeError: SymIntArrayRef expected to contain only concrete integers
)

unittest.expectedFailure(
    DynamicShapesNNModuleTests.test_lazy_module2_dynamic_shapes
    # RuntimeError: SymIntArrayRef expected to contain only concrete integers
)

unittest.expectedFailure(
    DynamicShapesNNModuleTests.test_lazy_module3_dynamic_shapes
    # RuntimeError: SymIntArrayRef expected to contain only concrete integers
)

unittest.expectedFailure(
    DynamicShapesNNModuleTests.test_lazy_module4_dynamic_shapes
    # RuntimeError: SymIntArrayRef expected to contain only concrete integers
)

unittest.expectedFailure(
    DynamicShapesNNModuleTests.test_lazy_module5_dynamic_shapes
    # RuntimeError: SymIntArrayRef expected to contain only concrete integers
)

unittest.expectedFailure(
    DynamicShapesNNModuleTests.test_lazy_module6_dynamic_shapes
    # RuntimeError: SymIntArrayRef expected to contain only concrete integers
)

if __name__ == "__main__":
    from torch._dynamo.test_case import run_tests

    run_tests()<|MERGE_RESOLUTION|>--- conflicted
+++ resolved
@@ -4,6 +4,7 @@
 
 try:
     from . import (
+        test_aot_autograd,
         test_ctx_manager,
         test_export,
         test_functions,
@@ -12,9 +13,9 @@
         test_modules,
         test_repros,
         test_subgraphs,
-        test_aot_autograd,
     )
 except ImportError:
+    import test_aot_autograd
     import test_ctx_manager
     import test_export
     import test_functions
@@ -23,7 +24,6 @@
     import test_modules
     import test_repros
     import test_subgraphs
-    import test_aot_autograd
 
 import unittest
 
@@ -83,11 +83,8 @@
     test_modules.NNModuleTests,
     test_export.ExportTests,
     test_subgraphs.SubGraphTests,
-<<<<<<< HEAD
+    test_higher_order_ops.HigherOrderOpTests,
     test_aot_autograd.AotAutogradFallbackTests,
-=======
-    test_higher_order_ops.HigherOrderOpTests,
->>>>>>> d6693ec3
 ]
 for test in tests:
     make_dynamic_cls(test)
