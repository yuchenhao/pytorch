# Owner(s): ["module: dynamo"]
import collections
import copy
import inspect
import itertools
import random
import unittest
import weakref
from abc import ABC
from collections import namedtuple
from copy import deepcopy
from typing import List
from unittest.mock import patch

import numpy as np
import torch

import torch._dynamo.test_case
import torch._dynamo.testing
import torch._dynamo.utils

import torch._functorch.config
from torch._dynamo.testing import skip_if_pytest

try:
    from test_minifier import requires_cuda
except ImportError:
    from .test_minifier import requires_cuda

from torch import nn
from torch._dynamo.debug_utils import same_two_models
from torch._dynamo.testing import rand_strided, requires_static_shapes, same
from torch._dynamo.utils import ifdyn
from torch.nn import functional as F


_orig_module_call = torch.nn.Module.__call__


def is_fx_tracing_test() -> bool:
    """
    Copied from the hpc trainer codebase
    """
    return torch.nn.Module.__call__ is not _orig_module_call


def has_detectron2():
    try:
        from detectron2.layers.mask_ops import _paste_masks_tensor_shape

        return _paste_masks_tensor_shape is not None
    except ImportError:
        return False


def _do_paste_mask(masks, boxes, img_h: int, img_w: int, skip_empty: bool = True):
    # from detectron2 mask_ops.py

    device = masks.device

    if skip_empty and not torch.jit.is_scripting():
        x0_int, y0_int = torch.clamp(boxes.min(dim=0).values.floor()[:2] - 1, min=0).to(
            dtype=torch.int32
        )
        x1_int = torch.clamp(boxes[:, 2].max().ceil() + 1, max=img_w).to(
            dtype=torch.int32
        )
        y1_int = torch.clamp(boxes[:, 3].max().ceil() + 1, max=img_h).to(
            dtype=torch.int32
        )
    else:
        x0_int, y0_int = 0, 0
        x1_int, y1_int = img_w, img_h
    x0, y0, x1, y1 = torch.split(boxes, 1, dim=1)  # each is Nx1

    N = masks.shape[0]

    img_y = torch.arange(y0_int, y1_int, device=device, dtype=torch.float32) + 0.5
    img_x = torch.arange(x0_int, x1_int, device=device, dtype=torch.float32) + 0.5
    img_y = (img_y - y0) / (y1 - y0) * 2 - 1
    img_x = (img_x - x0) / (x1 - x0) * 2 - 1
    # img_x, img_y have shapes (N, w), (N, h)

    gx = img_x[:, None, :].expand(N, img_y.size(1), img_x.size(1))
    gy = img_y[:, :, None].expand(N, img_y.size(1), img_x.size(1))
    grid = torch.stack([gx, gy], dim=3)

    if not torch.jit.is_scripting():
        if not masks.dtype.is_floating_point:
            masks = masks.float()
    img_masks = F.grid_sample(masks, grid.to(masks.dtype), align_corners=False)

    if skip_empty and not torch.jit.is_scripting():
        return img_masks[:, 0], (slice(y0_int, y1_int), slice(x0_int, x1_int))
    else:
        return img_masks[:, 0], ()


def cat(tensors, dim=0):
    # from detectron2 wrappers.py
    assert isinstance(tensors, (list, tuple))
    if len(tensors) == 1:
        return tensors[0]
    return torch.cat(tensors, dim)


def shapes_to_tensor(x, device=None):
    # from detectron2 wrappers.py
    if torch.jit.is_scripting():
        return torch.as_tensor(x, device=device)
    if torch.jit.is_tracing():
        assert all(
            [isinstance(t, torch.Tensor) for t in x]
        ), "Shape should be tensor during tracing!"
        # as_tensor should not be used in tracing because it records a constant
        ret = torch.stack(x)
        if ret.device != device:  # avoid recording a hard-coded device if not necessary
            ret = ret.to(device=device)
        return ret
    return torch.as_tensor(x, device=device)


class Boxes:
    # from detectron2 poolers.py
    def __init__(self, tensor: torch.Tensor):
        """
        Args:
            tensor (Tensor[float]): a Nx4 matrix.  Each row is (x1, y1, x2, y2).
        """
        device = (
            tensor.device if isinstance(tensor, torch.Tensor) else torch.device("cpu")
        )
        tensor = torch.as_tensor(tensor, dtype=torch.float32, device=device)
        if tensor.numel() == 0:
            # Use reshape, so we don't end up creating a new tensor that does not depend on
            # the inputs (and consequently confuses jit)
            tensor = tensor.reshape((-1, 4)).to(dtype=torch.float32, device=device)
        assert tensor.dim() == 2 and tensor.size(-1) == 4, tensor.size()
        self.tensor = tensor

    def __len__(self) -> int:
        return self.tensor.shape[0]

    @property
    def device(self):
        return self.tensor.device


def convert_boxes_to_pooler_format(box_lists):
    # from detectron2 structures.py
    boxes = torch.cat([x.tensor for x in box_lists], dim=0)
    # __len__ returns Tensor in tracing.
    sizes = shapes_to_tensor([x.__len__() for x in box_lists], device=boxes.device)
    indices = torch.repeat_interleave(
        torch.arange(len(box_lists), dtype=boxes.dtype, device=boxes.device), sizes
    )
    return cat([indices[:, None], boxes], dim=1)


ReformerBackwardOutput = namedtuple(
    "ReformerBackwardOutput",
    ["attn_output", "hidden_states", "grad_attn_output", "grad_hidden_states"],
)
ReformerEncoderOutput = namedtuple(
    "ReformerEncoderOutput",
    ["hidden_states", "all_hidden_states", "all_attentions", "past_buckets_states"],
)


class _ReversibleFunction(torch.autograd.Function):
    # taken from modeling_reformer.py in huggingface
    @staticmethod
    def forward(
        ctx,
        hidden_states,
        layers,
        attention_mask,
        head_mask,
        num_hashes,
        all_hidden_states,
        all_attentions,
        past_buckets_states,
        use_cache,
        orig_sequence_length,
        output_hidden_states,
        output_attentions,
    ):
        all_buckets = ()

        # split duplicated tensor
        hidden_states, attn_output = torch.chunk(hidden_states, 2, dim=-1)

        for layer_id, (layer, layer_head_mask) in enumerate(zip(layers, head_mask)):
            if output_hidden_states is True:
                all_hidden_states.append(hidden_states)

            attn_output = layer(attn_output)

        # Add last layer
        if output_hidden_states is True:
            all_hidden_states.append(hidden_states)

        # attach params to ctx for backward
        ctx.save_for_backward(attn_output.detach(), hidden_states.detach())
        ctx.layers = layers
        ctx.all_buckets = all_buckets
        ctx.head_mask = head_mask
        ctx.attention_mask = attention_mask

        # Concatenate 2 RevNet outputs
        return torch.cat([attn_output, hidden_states], dim=-1)

    @staticmethod
    def backward(ctx, grad_hidden_states):
        grad_attn_output, grad_hidden_states = torch.chunk(
            grad_hidden_states, 2, dim=-1
        )

        # retrieve params from ctx for backward
        attn_output, hidden_states = ctx.saved_tensors

        # create tuple
        output = ReformerBackwardOutput(
            attn_output=attn_output,
            hidden_states=hidden_states,
            grad_attn_output=grad_attn_output,
            grad_hidden_states=grad_hidden_states,
        )

        # free memory
        del grad_attn_output, grad_hidden_states, attn_output, hidden_states

        layers = ctx.layers
        all_buckets = ctx.all_buckets
        head_mask = ctx.head_mask
        attention_mask = ctx.attention_mask

        for idx, layer in enumerate(layers[::-1]):
            # pop last buckets from stack
            buckets = all_buckets[-1]
            all_buckets = all_buckets[:-1]

            # backprop
            output = layer.backward_pass(
                next_attn_output=output.attn_output,
                hidden_states=output.hidden_states,
                grad_attn_output=output.grad_attn_output,
                grad_hidden_states=output.grad_hidden_states,
                head_mask=head_mask[len(layers) - idx - 1],
                attention_mask=attention_mask,
                buckets=buckets,
            )

        assert all_buckets == (), "buckets have to be empty after backpropagation"
        grad_hidden_states = torch.cat(
            [output.grad_attn_output, output.grad_hidden_states], dim=-1
        )

        # num of return vars has to match num of forward() args
        # return gradient for hidden_states arg and None for other args
        return (
            grad_hidden_states,
            None,
            None,
            None,
            None,
            None,
            None,
            None,
            None,
            None,
            None,
            None,
        )


class ReformerEncoder(torch.nn.Module):
    def __init__(self):
        super().__init__()
        self.dropout = 0.5
        self.layer_norm = torch.nn.LayerNorm(512, eps=1.0e-12)
        self.layers = [torch.nn.Linear(256, 256)]

    def forward(
        self,
        hidden_states,
        attention_mask=None,
        head_mask=[None] * 6,
        num_hashes=None,
        use_cache=False,
        orig_sequence_length=64,
        output_hidden_states=False,
        output_attentions=False,
    ):
        # hidden_states and attention lists to be filled if wished
        all_hidden_states = []
        all_attentions = []
        past_buckets_states = [((None), (None)) for i in range(len(self.layers))]

        # concat same tensor for reversible ResNet
        hidden_states = torch.cat([hidden_states, hidden_states], dim=-1)
        hidden_states = _ReversibleFunction.apply(
            hidden_states,
            self.layers,
            attention_mask,
            head_mask,
            num_hashes,
            all_hidden_states,
            all_attentions,
            past_buckets_states,
            use_cache,
            orig_sequence_length,
            output_hidden_states,
            output_attentions,
        )

        # Apply layer norm to concatenated hidden states
        hidden_states = self.layer_norm(hidden_states)

        # Apply dropout
        hidden_states = torch.nn.functional.dropout(
            hidden_states, p=self.dropout, training=self.training
        )

        return ReformerEncoderOutput(
            hidden_states=hidden_states,
            all_hidden_states=all_hidden_states,
            all_attentions=all_attentions,
            past_buckets_states=past_buckets_states,
        )


def longformer_chunk(hidden_states, window_overlap=256):
    """convert into overlapping chunks. Chunk size = 2w, overlap size = w"""

    # non-overlapping chunks of size = 2w
    hidden_states = hidden_states.view(
        hidden_states.size(0),
        hidden_states.size(1) // (window_overlap * 2),
        window_overlap * 2,
        hidden_states.size(2),
    )

    # use `as_strided` to make the chunks overlap with an overlap size = window_overlap
    chunk_size = list(hidden_states.size())
    chunk_size[1] = chunk_size[1] * 2 - 1

    chunk_stride = list(hidden_states.stride())
    chunk_stride[1] = chunk_stride[1] // 2
    return hidden_states.as_strided(size=chunk_size, stride=chunk_stride)


class PartialT5(torch.nn.Module):
    # Highly simplified T5Attention prefix
    def __init__(self):
        super(PartialT5, self).__init__()
        self.q = torch.nn.Linear(512, 512)
        self.k = torch.nn.Linear(512, 512)
        self.v = torch.nn.Linear(512, 512)

    def forward(
        self,
        hidden_states,
        key_value_states=None,
        past_key_value=None,
        query_length=None,
    ):
        batch_size, seq_length = hidden_states.shape[:2]

        real_seq_length = seq_length

        if past_key_value is not None:
            assert (
                len(past_key_value) == 2
            ), f"past_key_value should have 2 past states: keys and values. Got { len(past_key_value)} past states"
            real_seq_length += (
                past_key_value[0].shape[2] if query_length is None else query_length
            )

        def shape(states):
            """projection"""
            return states.view(batch_size, -1, 8, 64).transpose(1, 2)

        def project(hidden_states, proj_layer, key_value_states, past_key_value):
            """projects hidden states correctly to key/query states"""
            if key_value_states is None:
                # self-attn
                # (batch_size, n_heads, seq_length, dim_per_head)
                hidden_states = shape(proj_layer(hidden_states))
            elif past_key_value is None:
                # cross-attn
                # (batch_size, n_heads, seq_length, dim_per_head)
                hidden_states = shape(proj_layer(key_value_states))

            if past_key_value is not None:
                if key_value_states is None:
                    # self-attn
                    # (batch_size, n_heads, key_length, dim_per_head)
                    hidden_states = torch.cat([past_key_value, hidden_states], dim=2)
                else:
                    # cross-attn
                    hidden_states = past_key_value
            return hidden_states

        # get query states
        query_states = shape(
            self.q(hidden_states)
        )  # (batch_size, n_heads, seq_length, dim_per_head)

        # get key/value states
        key_states = project(
            hidden_states,
            self.k,
            key_value_states,
            past_key_value[0] if past_key_value is not None else None,
        )
        value_states = project(
            hidden_states,
            self.v,
            key_value_states,
            past_key_value[1] if past_key_value is not None else None,
        )

        # compute scores
        scores = torch.matmul(query_states, key_states.transpose(3, 2))

        # (truncated here )
        return scores, value_states


class ChunkReformerFeedForward(torch.nn.Module):
    # simplified from HF modeling_reformer.py
    def __init__(self):
        super().__init__()
        self.layer_norm = torch.nn.LayerNorm(256, eps=1e-12)
        self.dense = torch.nn.Linear(256, 256)
        self.output = torch.nn.Linear(256, 256)

    def forward(self, attention_output):
        return apply_chunking_to_forward(
            self.forward_chunk,
            attention_output + 1,
        )

    def forward_chunk(self, hidden_states):
        hidden_states = self.layer_norm(hidden_states)
        hidden_states = self.dense(hidden_states)
        return self.output(hidden_states)


def apply_chunking_to_forward(forward_fn, *input_tensors):
    # simplified from HF model_utils.py
    assert len(input_tensors) > 0
    tensor_shape = input_tensors[0].shape[1]
    assert all(input_tensor.shape[1] == tensor_shape for input_tensor in input_tensors)
    num_args_in_forward_chunk_fn = len(inspect.signature(forward_fn).parameters)
    if num_args_in_forward_chunk_fn != len(input_tensors):
        raise ValueError()

    return forward_fn(*input_tensors)


class FakeMamlInner(torch.nn.Module):
    def __init__(self):
        super(FakeMamlInner, self).__init__()
        self.linear = torch.nn.Linear(784, 5)

    def forward(self, x, ignored=None, bn_training=False):
        return self.linear(x.view(x.shape[0], -1))


class PartialMaml(torch.nn.Module):
    # Highly simplified version of maml.meta.Meta.finetuning
    def __init__(self):
        super(PartialMaml, self).__init__()
        self.net = FakeMamlInner()
        self.update_step_test = 10
        self.update_lr = 0.4

    def forward(self, x_spt, y_spt, x_qry, y_qry):
        querysz = x_qry.size(0)

        corrects = [0 for _ in range(self.update_step_test + 1)]

        # in order to not ruin the state of running_mean/variance and bn_weight/bias
        # we finetunning on the copied model instead of self.net
        net = deepcopy(self.net)

        # 1. run the i-th task and compute loss for k=0
        logits = net(x_spt)
        loss = F.cross_entropy(logits, y_spt)
        grad = torch.autograd.grad(loss, net.parameters())
        fast_weights = list(
            map(lambda p: p[1] - self.update_lr * p[0], zip(grad, net.parameters()))
        )

        # this is the loss and accuracy before first update
        with torch.no_grad():
            # [setsz, nway]
            logits_q = net(x_qry, net.parameters(), bn_training=True)
            # [setsz]
            pred_q = F.softmax(logits_q, dim=1).argmax(dim=1)
            # scalar
            correct = torch.eq(pred_q, y_qry).sum().item()
            corrects[0] = corrects[0] + correct

        # this is the loss and accuracy after the first update
        with torch.no_grad():
            # [setsz, nway]
            logits_q = net(x_qry, fast_weights, bn_training=True)
            # [setsz]
            pred_q = F.softmax(logits_q, dim=1).argmax(dim=1)
            # scalar
            correct = torch.eq(pred_q, y_qry).sum().item()
            corrects[1] = corrects[1] + correct

        del net

        accs = torch.tensor(corrects) / querysz

        return accs


class ModelOutput(collections.OrderedDict):
    """based on file_utils.py in HuggingFace"""

    def __getitem__(self, k):
        if isinstance(k, str):
            inner_dict = {k: v for (k, v) in self.items()}
            return inner_dict[k]
        else:
            return self.to_tuple()[k]

    def __setattr__(self, name, value):
        if name in self.keys() and value is not None:
            # Don't call self.__setitem__ to avoid recursion errors
            super().__setitem__(name, value)
        super().__setattr__(name, value)

    def __setitem__(self, key, value):
        # Will raise a KeyException if needed
        super().__setitem__(key, value)
        # Don't call self.__setattr__ to avoid recursion errors
        super().__setattr__(key, value)

    def to_tuple(self):
        return tuple(self[k] for k in self.keys())


def create_rand_mask_from_inputs(
    from_blocked_mask,
    to_blocked_mask,
    rand_attn,
    num_attention_heads,
    num_rand_blocks,
    batch_size,
    from_seq_length,
    from_block_size,
):
    """taken from HF modeling_big_bird.py"""
    num_windows = from_seq_length // from_block_size - 2
    rand_mask = torch.stack(
        [p1[i1.flatten()] for p1, i1 in zip(to_blocked_mask, rand_attn)]
    )
    rand_mask = rand_mask.view(
        batch_size, num_attention_heads, num_windows, num_rand_blocks * from_block_size
    )
    rand_mask = torch.einsum("blq,bhlk->bhlqk", from_blocked_mask[:, 1:-1], rand_mask)
    return rand_mask


class SequentialAppendList(torch.nn.Sequential):
    """from timm/models/vovnet.py"""

    def __init__(self, *args):
        super(SequentialAppendList, self).__init__(*args)

    def forward(self, x: torch.Tensor, concat_list: List[torch.Tensor]) -> torch.Tensor:
        for i, module in enumerate(self):
            if i == 0:
                concat_list.append(module(x))
            else:
                concat_list.append(module(concat_list[-1]))
        x = torch.cat(concat_list, dim=1)
        return x, concat_list


class BatchNormAct2d(torch.nn.BatchNorm2d):
    """Taken from timm"""

    def __init__(
        self,
        num_features,
        eps=1e-5,
        momentum=0.1,
        affine=True,
        track_running_stats=True,
        act_layer=torch.nn.ReLU,
        inplace=True,
    ):
        super(BatchNormAct2d, self).__init__(
            num_features,
            eps=eps,
            momentum=momentum,
            affine=affine,
            track_running_stats=track_running_stats,
        )
        self.act = act_layer(inplace=inplace)

    @torch.jit.ignore
    def _forward_python(self, x):
        return super().forward(x)

    def forward(self, x):
        if torch.jit.is_scripting():
            x = self._forward_jit(x)
        else:
            x = self._forward_python(x)
        x = self.act(x)
        return x


def get_parameter_dtype(parameter):
    """from huggingface model_utils.py"""
    try:
        return next(parameter.parameters()).dtype
    except StopIteration:
        # For nn.DataParallel compatibility in PyTorch 1.5

        def find_tensor_attributes(module):
            tuples = [(k, v) for k, v in module.__dict__.items() if torch.is_tensor(v)]
            return tuples

        gen = parameter._named_members(get_members_fn=find_tensor_attributes)
        first_tuple = next(gen)
        return first_tuple[1].dtype


class DummyConfig:
    attn_layers = ["local", "lsh", "local", "lsh", "local", "lsh"]
    lsh_attn_chunk_length = 64
    local_attn_chunk_length = 64


def _get_min_chunk_len(config):
    """from hf_Reformer"""
    attn_types = config.attn_layers
    attn_types_set = set(attn_types)
    if len(attn_types_set) == 1 and attn_types[0] == "lsh":
        return config.lsh_attn_chunk_length
    elif len(attn_types_set) == 1 and attn_types[0] == "local":
        return config.local_attn_chunk_length
    elif len(attn_types_set) == 2 and attn_types_set == set(["lsh", "local"]):
        return min(config.lsh_attn_chunk_length, config.local_attn_chunk_length)
    else:
        raise NotImplementedError(
            f"Only attn layer types 'lsh' and 'local' exist, but `config.attn_layers`: {config.attn_layers}. Select "
            "attn layer types from ['lsh', 'local'] only."
        )


def _stable_argsort(vector, dim):
    """from hf_Reformer"""
    # this function scales the vector so that torch.argsort is stable.
    # torch.argsort is not stable on its own
    scale_offset = torch.arange(vector.shape[dim], device=vector.device).view(1, 1, -1)
    scale_offset = scale_offset.expand(vector.shape)
    scaled_vector = vector.shape[dim] * vector + (scale_offset % vector.shape[dim])
    return torch.argsort(scaled_vector, dim=dim)


def _get_sorted_bucket_idx_and_undo_sorted_bucket_idx(buckets):
    """from hf_Reformer"""
    # no gradients are needed
    with torch.no_grad():
        # hash-based sort
        sorted_bucket_idx = _stable_argsort(buckets, dim=-1)

        # create simple indices to scatter to, to have undo sort
        indices = (
            torch.arange(sorted_bucket_idx.shape[-1], device=buckets.device)
            .view(1, 1, -1)
            .expand(sorted_bucket_idx.shape)
        )

        # get undo sort
        undo_sorted_bucket_idx = sorted_bucket_idx.new(*sorted_bucket_idx.size())
        undo_sorted_bucket_idx.scatter_(-1, sorted_bucket_idx, indices)

    return sorted_bucket_idx, undo_sorted_bucket_idx


class FeedForwardLayer(nn.Module):
    def __init__(self, d_model, dim_feedforward, activation, dropout) -> None:
        super(FeedForwardLayer, self).__init__()
        self.linear1 = nn.Linear(d_model, dim_feedforward)
        self.activation = activation
        self.dropout1 = nn.Dropout(dropout)
        self.linear2 = nn.Linear(dim_feedforward, d_model)
        self.dropout2 = nn.Dropout(dropout)

    def forward(self, x):
        return self.dropout2(
            self.linear2(self.dropout1(self.activation(self.linear1(x))))
        )


class TransformerEncoderLayer(nn.Module):
    def __init__(
        self,
        d_model,
        nhead,
        dim_feedforward=2048,
        dropout=0.1,
        activation=nn.ReLU(),
        layer_norm_eps=1e-5,
    ):
        super(TransformerEncoderLayer, self).__init__()
        self.self_attn = nn.MultiheadAttention(d_model, nhead, dropout=dropout)
        self.norm1 = nn.LayerNorm(d_model, eps=layer_norm_eps)
        self.norm2 = nn.LayerNorm(d_model, eps=layer_norm_eps)
        self.dropout = nn.Dropout(dropout)
        self.ff_block = FeedForwardLayer(d_model, dim_feedforward, activation, dropout)

    def forward(self, src, src_mask=None, src_key_padding_mask=None):
        x = src
        x = self.norm1(x + self._sa_block(x, src_mask, src_key_padding_mask))
        x = self.norm2(x + self._ff_block(x))
        return x

    # self-attention block
    def _sa_block(self, x, attn_mask, key_padding_mask):
        x = self.self_attn(
            x,
            x,
            x,
            attn_mask=attn_mask,
            key_padding_mask=key_padding_mask,
            need_weights=False,
        )[0]
        return self.dropout(x)

    # feed forward block
    def _ff_block(self, x):
        return self.ff_block(x)


class TestModule(torch.nn.Module):
    def inner_fn(self, left, right):
        return tuple(left) == tuple(right)

    def fn(self, tensor):
        if type(tensor) is int:
            return False

        torch.add(tensor, tensor)
        return self.inner_fn(tensor.shape, (1, 2, 3))


class ReproTests(torch._dynamo.test_case.TestCase):
    def test_do_paste_mask(self):
        torch._dynamo.utils.counters.clear()
        opt__do_paste_mask = torch._dynamo.optimize(
            torch._dynamo.testing.CompileCounter()
        )(_do_paste_mask)
        opt__do_paste_mask(
            torch.randn(1, 1, 28, 28),
            torch.tensor([[0.0, 1, 2, 4]]) * 1,
            427,
            640,
            True,
        )
        opt__do_paste_mask(
            torch.randn(1, 1, 28, 28),
            torch.tensor([[0.0, 1, 2, 4]]) * 2,
            427,
            640,
            True,
        )
        opt__do_paste_mask(
            torch.randn(1, 1, 28, 28),
            torch.tensor([[0.0, 1, 2, 4]]) * 3,
            612,
            612,
            True,
        )
        opt__do_paste_mask(
            torch.randn(1, 1, 28, 28),
            torch.tensor([[0.0, 1, 2, 4]]) * 4,
            612,
            612,
            True,
        )
        opt__do_paste_mask(
            torch.randn(1, 1, 28, 28),
            torch.tensor([[0.0, 1, 2, 4]]) * 2,
            427,
            640,
            False,
        )

        self.assertGreaterEqual(torch._dynamo.utils.counters["frames"]["ok"], 3)
        self.assertEqual(
            torch._dynamo.utils.counters["frames"]["total"],
            torch._dynamo.utils.counters["frames"]["ok"] + 1,
        )

    def test_convert_boxes_to_pooler_format(self):
        boxes1 = [
            Boxes(torch.arange(0, 8).reshape((2, 4))),
            Boxes(torch.arange(8, 16).reshape((2, 4))),
        ]
        boxes2 = [
            Boxes(torch.arange(16, 20).reshape((1, 4))),
            Boxes(torch.arange(20, 24).reshape((1, 4))),
        ]
        correct1 = convert_boxes_to_pooler_format(boxes1)
        correct2 = convert_boxes_to_pooler_format(boxes2)
        fn = convert_boxes_to_pooler_format
        cnt = torch._dynamo.testing.CompileCounter()
        opt_fn = torch._dynamo.optimize(cnt)(fn)
        self.assertTrue(same(opt_fn(boxes1), correct1))
        self.assertTrue(same(opt_fn(boxes2), correct2))

        # repeat_interleave is a dynamic shape operator we do not execute/
        # In the future, we could reduce the frame_count down to 1
        # by guarding on the exact values of `Tensor repeats` arg
        self.assertEqual(cnt.frame_count, ifdyn(2, 4))
        self.assertEqual(cnt.op_count, ifdyn(9, 10))

    def test_boxes_len(self):
        def fn(boxes):
            return len(boxes) + boxes.__len__() + boxes.tensor

        boxes1 = Boxes(torch.arange(0, 8).reshape((2, 4)))
        cnt = torch._dynamo.testing.CompileCounter()
        opt_fn = torch._dynamo.optimize_assert(cnt)(fn)
        self.assertTrue(same(opt_fn(boxes1), boxes1.tensor + 4.0))

        self.assertEqual(cnt.frame_count, 1)
        self.assertEqual(cnt.op_count, ifdyn(6, 1))

    def _reformer(self, nopython):
        input = torch.randn([1, 64, 256])
        model = ReformerEncoder()
        torch.manual_seed(1337)
        correct = copy.deepcopy(model)(input)
        cnt = torch._dynamo.testing.CompileCounter()
        torch.manual_seed(1337)
        opt_model = torch._dynamo.optimize(cnt, nopython=nopython)(model)
        self.assertTrue(same(opt_model(input), correct))
        return cnt

    def test_reformer_eval(self):
        with torch.no_grad():
            cnt = self._reformer(nopython=True)
        self.assertEqual(cnt.frame_count, 1)
        self.assertEqual(cnt.op_count, 10)

    def test_reformer_train(self):
        with torch.enable_grad():
            cnt = self._reformer(nopython=False)
        # cant inline torch.autograd.Function means graph break
        self.assertEqual(cnt.frame_count, 4)
        self.assertEqual(cnt.op_count, 10)

    def test_longformer_chunk(self):
        input1 = torch.randn([1, 4096, 1])
        input2 = torch.randn([12, 4096, 64])
        correct1 = longformer_chunk(input1)
        correct2 = longformer_chunk(input2)
        fn = longformer_chunk
        cnt = torch._dynamo.testing.CompileCounter()
        opt_fn = torch._dynamo.optimize_assert(cnt)(fn)
        self.assertTrue(same(opt_fn(input1), correct1))
        self.assertTrue(same(opt_fn(input2), correct2))
        self.assertTrue(same(opt_fn(input1), correct1))
        self.assertTrue(same(opt_fn(input2), correct2))

        self.assertEqual(cnt.frame_count, 2)
        self.assertEqual(cnt.op_count, ifdyn(38, 4))

    def test_hf_t5_forward(self):
        input = torch.randn([1, 2048, 512])
        model = PartialT5()
        correct = model(input)
        cnt = torch._dynamo.testing.CompileCounter()
        opt_model = torch._dynamo.optimize_assert(cnt)(model)
        self.assertTrue(same(opt_model(input), correct))

        self.assertEqual(cnt.frame_count, 1)
        self.assertEqual(cnt.op_count, ifdyn(13, 11))

    def test_slicing_dynamic_shape(self):
        def fn(y):
            x = torch.ones(8)
            idx = y[0]
            out = x[idx:]
            return (out + 3) * 5

        counter = torch._dynamo.testing.CompileCounter()
        opt_fn = torch._dynamo.optimize(counter)(fn)
        out = opt_fn(torch.ones(10, dtype=torch.long))
        # idx should be 1 -> slicing off [1:] of 8 elem tensor
        self.assertEqual(list(out.shape), [7])

        expected_ops = ifdyn(5, 4)
        expected_frame = ifdyn(1, 2)

        self.assertEqual(expected_ops, expected_ops)
        self.assertEqual(expected_frame, expected_frame)

        self.assertEqual(list(opt_fn(torch.tensor([4])).shape), [4])

    def test_slicing_dynamic_shape_setitem(self):
        def fn(input_lengths: torch.Tensor, new_ones_1):
            getitem_13 = input_lengths[3]
            new_ones_1[(3, slice(getitem_13, None, None))] = 0
            setitem_13 = new_ones_1
            return (setitem_13,)

        x = torch.randn(10).to(dtype=torch.int64)
        y = torch.randn(10, 204)
        ref = fn(x, y)
        opt_fn = torch._dynamo.optimize("aot_eager")(fn)
        res = opt_fn(x, y)
        self.assertTrue(same(ref, res))

    @requires_static_shapes
    def test_chunk_reformer_ff(self):
        input = torch.randn([1, 4096, 256])
        model = ChunkReformerFeedForward()
        correct = model(input)
        cnt = torch._dynamo.testing.CompileCounter()
        opt_model = torch._dynamo.optimize_assert(cnt)(model)
        self.assertTrue(same(opt_model(input), correct))

        self.assertEqual(cnt.frame_count, 1)
        self.assertEqual(cnt.op_count, 4)

    # see: https://github.com/pytorch/pytorch/issues/80067
    # NB: When you remove the expectedFailure, don't forget to
    # uncomment/adjust the assertEqual below
    @unittest.expectedFailure
<<<<<<< HEAD
    @torch._dynamo.config.patch(
        {"fake_tensor_propagation": True, "capture_scalar_outputs": True}
    )
=======
    @patch.object(torch._dynamo.config, "fake_tensor_propagation", True)
    @patch.object(torch._dynamo.config, "dynamic_shapes", True)
    @patch.object(torch._dynamo.config, "capture_scalar_outputs", True)
>>>>>>> bf2e2fea
    def test_maml_item_capture(self):
        a = torch.randn(5, 1, 28, 28)
        b = torch.zeros(5, dtype=torch.int64)
        c = torch.randn(75, 1, 28, 28)
        d = torch.zeros(75, dtype=torch.int64)
        model = PartialMaml()
        correct = model(a, b, c, d)
        cnt = torch._dynamo.testing.CompileCounter()
        opt_model = torch._dynamo.optimize(cnt)(model)
        for _ in range(10):
            self.assertTrue(same(opt_model(a, b, c, d), correct))

        # self.assertEqual(cnt.frame_count, ifdyn(3, 2))
        # TODO(jansel): figure out why op count depends on imports
        self.assertIn(cnt.op_count, (36, 35, 34, 29, 28, 27))

    # see: https://github.com/pytorch/pytorch/issues/80067
<<<<<<< HEAD
    @torch._dynamo.config.patch("capture_scalar_outputs", False)
=======
    @patch.object(torch._dynamo.config, "dynamic_shapes", True)
    @patch.object(torch._dynamo.config, "capture_scalar_outputs", False)
>>>>>>> bf2e2fea
    def test_maml_no_item_capture(self):
        a = torch.randn(5, 1, 28, 28)
        b = torch.zeros(5, dtype=torch.int64)
        c = torch.randn(75, 1, 28, 28)
        d = torch.zeros(75, dtype=torch.int64)
        model = PartialMaml()
        correct = model(a, b, c, d)
        cnt = torch._dynamo.testing.CompileCounter()
        opt_model = torch._dynamo.optimize(cnt)(model)
        for _ in range(10):
            self.assertTrue(same(opt_model(a, b, c, d), correct))

        self.assertEqual(cnt.frame_count, 5)
        # TODO(jansel): figure out why op count depends on imports
        self.assertIn(cnt.op_count, (31, 36, 35, 34, 29, 28))

    def test_hf_model_output(self):
        ex = ModelOutput(a=torch.randn(10), b=torch.randn(10), c=torch.randn(10))

        def fn1(x):
            return x["a"] + 1

        def fn2(x):
            return x.a + 1

        def fn3(x):
            return x.to_tuple()[0] + 1

        def fn4(x):
            return x[0] + 1

        cnt = torch._dynamo.testing.CompileCounter()
        for fn in (fn1, fn2, fn3, fn4):
            cnt.clear()
            opt_fn = torch._dynamo.optimize_assert(cnt)(fn)
            self.assertTrue(same(opt_fn(ex), ex.a + 1))
            self.assertEqual(cnt.frame_count, 1)
            self.assertEqual(cnt.op_count, 1)

    @requires_static_shapes
    def test_create_rand_mask_from_inputs(self):
        args = [
            torch.randn([1, 64, 64]),
            torch.randn([1, 64, 64]),
            torch.zeros([1, 12, 62, 3], dtype=torch.int64),
            12,
            3,
            1,
            4096,
            64,
        ]
        correct = create_rand_mask_from_inputs(*args)
        fn = create_rand_mask_from_inputs

        cnt = torch._dynamo.testing.CompileCounter()
        opt_fn = torch._dynamo.optimize_assert(cnt)(fn)
        self.assertTrue(same(opt_fn(*args), correct))
        self.assertEqual(cnt.frame_count, 1)
        self.assertEqual(cnt.op_count, 8)

    def test_rng_state(self):
        def fn():
            state = torch.get_rng_state()
            before = torch.rand(1000)
            torch.set_rng_state(state)
            after = torch.rand(1000)
            return before, after

        cnt = torch._dynamo.testing.CompileCounter()
        opt_fn = torch._dynamo.optimize(cnt)(fn)

        before, after = opt_fn()
        self.assertTrue(same(before, after))
        self.assertEqual(cnt.frame_count, 2)
        self.assertEqual(cnt.op_count, 3)  # rand, rand
        try:
            graph, _ = torch._dynamo.export(fn)
            # See https://github.com/pytorch/pytorch/pull/87490
            self.fail("unexpected export success")
        except torch._dynamo.exc.Unsupported:
            pass

    def test_seq_append_list(self):
        x = torch.randn(4, 10)
        model = SequentialAppendList(
            torch.nn.Linear(10, 10),
            torch.nn.ReLU(),
            torch.nn.Linear(10, 10),
            torch.nn.ReLU(),
        )
        # this one is tricky because it mutates the list provided as an input
        l1 = [x]
        l2 = [x]
        correct, _ = model(x, l1)
        cnt = torch._dynamo.testing.CompileCounter()
        opt_model = torch._dynamo.optimize_assert(cnt)(model)
        result, l3 = opt_model(x, l2)
        self.assertTrue(same(result, correct))
        self.assertTrue(same(l1, l2))
        self.assertIs(l2, l3)
        self.assertEqual(cnt.frame_count, 1)
        self.assertEqual(cnt.op_count, 5)

    def test_batch_norm_act(self):
        a = torch.randn(5, 1, 28, 28)
        model = BatchNormAct2d(1).eval()
        correct = model(a)
        cnt = torch._dynamo.testing.CompileCounter()
        if not torch._dynamo.config.specialize_int_float:
            # _local_scalar_dense causes graph break w 0-dim tensor
            opt_model = torch._dynamo.optimize(cnt)(model)
            self.assertTrue(same(opt_model(a), correct))
            return

        opt_model = torch._dynamo.optimize_assert(cnt)(model)
        self.assertTrue(same(opt_model(a), correct))
        self.assertEqual(cnt.frame_count, 1)
        self.assertEqual(cnt.op_count, 2)

    def test_get_parameter_dtype(self):
        model = SequentialAppendList(
            torch.nn.Linear(10, 10),
            torch.nn.ReLU(),
        )

        def fn(model, x):
            return x + torch.randn(10, dtype=get_parameter_dtype(model))

        cnt = torch._dynamo.testing.CompileCounter()
        opt_fn = torch._dynamo.optimize_assert(cnt)(fn)
        self.assertEqual(opt_fn(model, torch.randn(10)).dtype, torch.float32)
        self.assertEqual(cnt.frame_count, 1)
        self.assertEqual(cnt.op_count, 2)

    def test_nn_parameter(self):
        def test_fn():
            a = torch.nn.Parameter(torch.randn(5, 5))
            # Checks that TensorVariable stores the type information correctly
            self.assertTrue(isinstance(a, torch.nn.Parameter))
            return a

        cnt = torch._dynamo.testing.CompileCounter()
        opt_test_fn = torch._dynamo.optimize(cnt)(test_fn)
        out = opt_test_fn()
        self.assertTrue(isinstance(out, torch.nn.Parameter))

    def test_Size(self):
        def test_fn():
            a = torch.randn(4)
            x = torch.Size([1, 2, 3])
            # Checks that SizeVariable return torch.Size object
            assert isinstance(x, torch.Size)
            # Causes graph breaks and checks reconstruction of SizeVariable
            # object
            self.assertIsInstance(x, torch.Size)
            return a

        cnt = torch._dynamo.testing.CompileCounter()
        opt_test_fn = torch._dynamo.optimize(cnt)(test_fn)
        opt_test_fn()

    def test_indexing_with_list(self):
        def test_fn():
            def run_test(tensor, *idx):
                npt = tensor.numpy()
                assert npt[idx].shape == tensor[idx].shape

            x = torch.arange(0, 10)
            cases = [
                [None, None],
                [1, None],
            ]

            for case in cases:
                run_test(x, *case)

            return torch.randn(4)

        cnt = torch._dynamo.testing.CompileCounter()
        opt_test_fn = torch._dynamo.optimize(cnt)(test_fn)
        opt_test_fn()

    def test_reformer_min_chunk_len(self):
        def fn(cfg):
            t = torch.empty(10)
            t.fill_(_get_min_chunk_len(cfg))
            return t[0]

        cfg = DummyConfig()
        cnt = torch._dynamo.testing.CompileCounter()
        opt_fn = torch._dynamo.optimize_assert(cnt)(fn)
        self.assertEqual(opt_fn(cfg), 64)
        self.assertEqual(cnt.frame_count, 1)
        self.assertEqual(cnt.op_count, 3)

    def test_reformer_sorting(self):
        x = torch.zeros([1, 12, 4096], dtype=torch.int64)
        correct = _get_sorted_bucket_idx_and_undo_sorted_bucket_idx(x)
        fn = _get_sorted_bucket_idx_and_undo_sorted_bucket_idx

        cnt = torch._dynamo.testing.CompileCounter()
        opt_fn = torch._dynamo.optimize_assert(cnt)(fn)
        self.assertTrue(same(opt_fn(x), correct))
        self.assertEqual(cnt.frame_count, 1)
        self.assertEqual(cnt.op_count, ifdyn(28, 14))

    def test_recursive_map(self):
        # https://github.com/pytorch/torchdynamo/issues/132
        def _recursive_map(struct, batch_dim=0):
            for k, v in struct.items():
                if v is not None:
                    if isinstance(v, dict):
                        _recursive_map(v)
                    else:
                        struct[k] = v

        def toy_example(a, b, v):
            x = a / (torch.abs(a) + 1)
            if v is not None:
                _recursive_map(v)
            return x * b

        cnt = torch._dynamo.testing.CompileCounter()
        opt_toy_example = torch._dynamo.optimize(cnt)(toy_example)
        opt_toy_example(
            torch.randn(10),
            torch.randn(10),
            {"layer0": {"memory_keys": torch.randn(10)}},
        )
        self.assertEqual(cnt.frame_count, 1)
        self.assertEqual(cnt.op_count, 4)

    def test_issue175(self):
        n_heads = 2
        d_model = 64
        model = TransformerEncoderLayer(d_model, n_heads)
        inp = torch.randn(1, d_model)
        cnt = torch._dynamo.testing.CompileCounter()
        opt_model = torch._dynamo.optimize(cnt, nopython=True)(model)
        opt_model(inp)
        opt_model(inp)
        self.assertEqual(cnt.frame_count, 1)
        self.assertEqual(cnt.op_count, 12)

    def test_exec_import(self):
        def fn1():
            exec("import math")

        def fn2():
            try:
                math.sqrt(4)
                return False
            except NameError:
                return True

        def fn3():
            fn1()
            return fn2()

        self.assertTrue(fn3())
        opt_fn3 = torch._dynamo.optimize("eager")(fn3)
        self.assertTrue(opt_fn3())

    def test_exec_wildcard_import(self):
        # Test that globals are not carried over from frame to frame
        def fn1():
            exec("from torch import *")

        def fn2():
            x = torch.zeros(4)
            for i in range(5):
                x = x + i
            return x

        def fn3():
            fn1()
            return fn2()

        ref = fn3()
        opt_fn3 = torch._dynamo.optimize("eager")(fn3)
        res = opt_fn3()
        self.assertTrue(same(ref, res))

    def test_with_on_graph_break_inst(self):
        def reversible(x):
            print("Hello world")  # Cause graph break so inline fails
            return torch.sin(torch.cos(x))

        def fn(x):
            with torch.enable_grad():
                a = torch.sin(x)
                b = reversible(a)
                c = torch.sigmoid(b)
                c.sum().backward()
                return x.grad

        x = torch.randn(3, requires_grad=True)
        x.grad = None
        with torch.no_grad():
            ref = fn(x)

        x.grad = None
        opt_fn = torch._dynamo.optimize("eager")(fn)
        with torch.no_grad():
            res = opt_fn(x)
        self.assertTrue(same(ref, res))

    # https://github.com/pytorch/torchdynamo/issues/1446
    def test_grad_mode_carrying_correct_state_after_graph_break(self):
        def fn(x):
            with torch.no_grad():
                y = x * 3
                print("Break")
                z = x + 2
            return y, z

        x = torch.randn(3, requires_grad=True)
        opt_fn = torch._dynamo.optimize("eager")(fn)
        y, z = opt_fn(x)
        self.assertFalse(y.requires_grad)
        self.assertFalse(z.requires_grad)

    def test_abc_setattr(self):
        # tests that we correctly bail out of __setattr__ calls

        # TODO: does not ensure ABC classes are correctly inferred as ClassVariables
        # (doesn't test the fix for 'super()')

        class BaseModule(torch.nn.Module, ABC):
            def blah(self, x):
                return x + 1

        class Derived(BaseModule):
            def __setattr__(self, name, value) -> None:
                super().__setattr__(name, value)

            def forward(self, x):
                # expect a graph break on __setattr__
                self.foo = 0
                return self.blah(x)

            def blah(self, x):
                return super().blah(x)

        x = torch.randn(3, requires_grad=True)
        mod = Derived()
        opt_mod = torch._dynamo.optimize("eager")(mod)
        opt_mod(x)

        self.assertGreaterEqual(torch._dynamo.utils.counters["frames"]["ok"], 3)
        self.assertGreaterEqual(torch._dynamo.utils.counters["frames"]["total"], 3)

    @torch._dynamo.config.patch("suppress_errors", True)
    def test_guard_fail_tensor_bool(self):
        @torch._dynamo.skip
        def fn():
            condition_shape = (5, 5)
            dtypes = (torch.bool,)
            shapes = (
                (),
                (5,),
                (1, 5),
            )

            tensors = list(
                [
                    torch.empty(shape, dtype=dtype).fill_(17)
                    for shape, dtype in itertools.product(shapes, dtypes)
                ]
            )

            x_vals = (5.0, *tensors)
            y_vals = (6.0, *tensors)

            @torch._dynamo.disable
            def get_expected(condition, x, y):
                x_np = x.cpu().numpy() if isinstance(x, torch.Tensor) else x
                y_np = y.cpu().numpy() if isinstance(y, torch.Tensor) else y
                return torch.from_numpy(
                    np.where(condition.cpu().numpy(), x_np, y_np)
                ).to(common_dtype)

            for x, y in zip(x_vals, y_vals):
                condition = torch.empty(*condition_shape, dtype=torch.bool).bernoulli_()
                common_dtype = torch.result_type(x, y)

                def check_equal(condition, x, y):
                    # NumPy aggressively promotes to double, hence cast to output to correct dtype
                    expected = get_expected(condition, x, y)
                    result = torch.where(condition, x, y)
                    assert torch.allclose(expected, result)

                check_equal(condition, x, y)
                check_equal(condition, y, x)

        fn()
        opt_fn = torch._dynamo.optimize("eager")(fn)
        opt_fn()

    def test_guard_fail_nested_tuple(self):
        def fn(args):
            return torch.ones(()), args[0] * 2

        # This adds a tensor check on args[1][0] and args[1][1]
        args1 = (torch.ones(1), (torch.ones(1), torch.ones(1)))
        args2 = (torch.ones(1), torch.ones(1))
        opt_fn = torch._dynamo.optimize("eager")(fn)
        ref = opt_fn(args1)
        res = opt_fn(args2)

        self.assertTrue(same(ref, res))

    # AssertionError: ABCMeta
    @unittest.expectedFailure
    def test_numpy_list(self):
        @torch._dynamo.disable
        def rand_gen():
            return list(np.array([random.randint(5, 10) for _ in range(10)]))

        def fn(x):
            random_list = rand_gen()
            z = torch.LongTensor(random_list)
            return x * z

        x = torch.ones(10) * 2

        random.seed(0)
        ref0 = fn(x)
        ref1 = fn(x)

        random.seed(0)
        opt_fn = torch._dynamo.optimize("eager")(fn)
        res0 = opt_fn(x)
        res1 = opt_fn(x)

        self.assertTrue(same(ref0, res0))
        self.assertTrue(same(ref1, res1))

    def test_primtorch(self):
        @torch._dynamo.optimize("eager")
        def fn(x):
            torch._refs.abs(x)

        fn(torch.randn(3))

    @unittest.expectedFailure
    # inline_call [('inline in skipfiles: bind ...python3.10/inspect.py', 1)]
    def test_primtorch_no_graph_break(self):
        @torch._dynamo.optimize("eager", nopython=True)
        def fn(x):
            torch._refs.abs(x)

        fn(torch.randn(3))

    @unittest.skipIf(
        not isinstance(torch.ops.aten.abs, torch._ops.OpOverloadPacket),
        "old pt doesn't work",
    )
    def test_torch_ops_aten(self):
        # Picked an op that doesn't show up in the default list
        @torch._dynamo.optimize("eager", nopython=True)
        def fn(x):
            return torch.ops.aten.absolute(x)

        fn(torch.randn(3))

    def test_guard_ordering_shape_fail(self):
        # If a function which takes a tensor has an inner function which
        # is compiled and generates a guard on its shape,
        # they are evaluated in the wrong order. So if on a subsequent call
        # an int is passed instead of a tensor, guard evaluation will crash
        # with a "no attribute: shape" error
        m = TestModule()
        opt_m = torch._dynamo.optimize("eager")(m)
        opt_m.fn(torch.ones((5, 5)))
        opt_m.fn(-3)

    def test_tensor_isinstance_tuple(self):
        @torch._dynamo.optimize("eager")
        def fn():
            t = torch.ones(5, 5)
            if not isinstance(t, (int, torch.Tensor)):
                msg = str.format(
                    "{0} is not an instance of {1}",
                    type(t),
                    (int, torch.Tensor),
                )
                raise ValueError(msg)
            return True

        fn()

    def test_isinstance_dtype(self):
        @torch._dynamo.optimize("eager", nopython=True)
        def fn(x):
            isinstance(torch.bfloat16, torch.dtype)
            return x

        fn(torch.randn(3))

    def test_isinstance_storage(self):
        @torch._dynamo.optimize("eager")
        def fn(x):
            f = bytearray([0x00, 0x01, 0x02, 0x03, 0x04, 0x05, 0x10, 0x40])
            bools = torch.BoolStorage.from_buffer(f, "big")
            assert isinstance(bools, torch.BoolStorage)
            return x

        fn(torch.randn(3))

    def test_dict_list_values(self):
        def inner_fn(args):
            return [x[1].shape for x in args]

        @torch._dynamo.optimize("eager")
        def fn(tensors):
            return inner_fn(zip(itertools.count(), tensors["args"]))

        fn({"args": [torch.ones(5, 5), torch.ones(5, 6), torch.ones(5, 7)]})
        fn({"args": [torch.ones(5, 5)]})

    def test_dict_iter(self):
        class MyMod(torch.nn.Module):
            def forward(self, x):
                z = {"my": 1, "const": 2, "dict": 3, "variable": 4}
                tot = 0
                for key in z:
                    tot += z[key]

                return tot

        x = torch.tensor([0])
        model = MyMod()
        opt_model = torch._dynamo.optimize("eager", nopython=True)(model)
        y = opt_model(x)

        self.assertEqual(y, 10)

    def test_sort_out(self):

        dtype = torch.float32
        device = "cpu"

        def fn():
            tensor = torch.randn((3, 5), dtype=dtype, device=device)[:, 0]
            values1 = torch.tensor(0, dtype=dtype, device=device)
            indices1 = torch.tensor(0, dtype=torch.long, device=device)
            torch.sort(tensor, out=(values1, indices1))
            self.assertEqual(values1.stride(), (1,))
            self.assertEqual(indices1.stride(), (1,))

        fn()
        opt_fn = torch._dynamo.optimize("eager")(fn)
        opt_fn()

    def test_sort_out2(self):
        class MyModule(torch.nn.Module):
            def __init__(self):
                super().__init__()
                self.register_buffer("sorted", torch.ones(4, 4))
                self.register_buffer("indices", torch.ones(4, 4, dtype=torch.long))

            def forward(self, x):
                torch.sort(x, out=(self.sorted, self.indices))
                return (x + 1, self.sorted, self.indices)

        x = torch.randn(4, 4)
        m = MyModule()
        ref = m(x)
        opt_m = torch._dynamo.optimize("eager")(m)
        res = opt_m(x)
        self.assertTrue(same(ref, res))

    def test_sigmoid_out(self):

        dtype = torch.float32
        device = "cpu"

        def fn():
            inp = torch.randn((3, 5), dtype=dtype, device=device)
            out1 = torch.tensor(0, dtype=dtype, device=device)
            torch.sigmoid(inp, out=out1)
            self.assertEqual(out1.numel(), 15)

        fn()
        opt_fn = torch._dynamo.optimize("eager")(fn)
        opt_fn()

    def test_sigmoid_out2(self):
        class MyModule(torch.nn.Module):
            def __init__(self):
                super().__init__()
                self.register_buffer("base", torch.ones(4, 4))

            def forward(self, x):
                torch.sigmoid(x, out=self.base)
                return x + self.base

        x = torch.randn(4, 4)
        m = MyModule()
        ref = m(x)
        opt_m = torch._dynamo.optimize("eager")(m)
        res = opt_m(x)
        self.assertTrue(same(ref, res))

    def test_slice_into_list_mutable(self):
        class Mod(torch.nn.Module):
            def forward(self, listy):
                x = listy[3:5]
                for i in range(10):
                    z = torch.abs(torch.randn(10)) + 1
                    x[0] = z
                return x

        m = Mod()
        listy = [torch.randn(10)] * 10

        cnt = torch._dynamo.testing.CompileCounter()
        opt_m = torch._dynamo.optimize(cnt, nopython=True)(m)
        opt_m.forward(listy)

        self.assertEqual(cnt.frame_count, 1)

    def test_vdd_duplicate_error(self):
        def fn(a, dt):
            keys = list(dt._jt_dict.keys())
            p = torch.cos(dt._jt_dict[keys[0]]._value)
            q = torch.sin(a)
            r = torch.sigmoid(dt._jt_dict[keys[0]]._value)
            return p + q + r

        class Value:
            def __init__(self):
                self._value = torch.randn(4)

        class Sample:
            def __init__(self):
                self._jt_dict = {}
                self._jt_dict["POSITION_ID"] = Value()

        a = torch.randn(4)
        sample = Sample()

        ref = fn(a, sample)

        optimized_fn = torch._dynamo.optimize("eager", nopython=True)(fn)
        res = optimized_fn(a, sample)

        self.assertTrue(same(ref, res))

    def test_specialized_stride(self):
        def f():
            e = torch.empty(4)
            x = e[::2]
            return x.stride()

        self.assertEqual(f(), torch._dynamo.optimize("eager")(f)())

    def test_out_none(self):
        # https://github.com/pytorch/pytorch/issues/92814
        def fn(input):
            return torch.nn.functional.normalize(input, dim=0, out=None)

        x = torch.rand([1])
        self.assertEqual(fn(x), torch._dynamo.optimize("eager")(fn)(x))

    @unittest.skipIf(not has_detectron2(), "requires detectron2")
    def test_multi_import(self):
        @torch._dynamo.optimize("eager", nopython=True)
        def to_bitmasks(boxes):
            from detectron2.layers.mask_ops import (
                _paste_masks_tensor_shape,
                paste_masks_in_image,
            )

            if (
                paste_masks_in_image is not None
                and _paste_masks_tensor_shape is not None
            ):
                return boxes + 1

        self.assertTrue((to_bitmasks(torch.zeros(10)) == torch.ones(10)).all())

    def test_multi_dot_import(self):
        def fn1(x):
            return torch.sin(x)

        def fn(x):
            import torch.fx

            _ = torch.fx.symbolic_trace(fn1)
            return x * 2

        x = torch.randn(10)
        fn(x)
        cnt = torch._dynamo.testing.CompileCounter()
        opt_fn = torch._dynamo.optimize(cnt)(fn)
        opt_fn(x)
        self.assertEqual(cnt.frame_count, 1)

    def test_relative_import(self):
        try:
            from . import test_functions as _  # noqa: F401

            def fn(x):
                from .test_functions import tensor_for_import_testing

                return x * 2 * tensor_for_import_testing

        except ImportError:

            def fn(x):
                from test_functions import tensor_for_import_testing

                return x * 2 * tensor_for_import_testing

        x = torch.randn(10)
        fn(x)
        cnt = torch._dynamo.testing.CompileCounter()
        opt_fn = torch._dynamo.optimize(cnt, nopython=True)(fn)
        opt_fn(x)
        self.assertEqual(cnt.frame_count, 1)

    def test_relative_import_no_modulename(self):
        try:
            from . import test_functions as _  # noqa: F401

            def fn(x):
                from . import test_functions

                return x * 2 * test_functions.tensor_for_import_testing

        except ImportError:

            def fn(x):
                import test_functions

                return x * 2 * test_functions.tensor_for_import_testing

        x = torch.randn(10)
        fn(x)
        cnt = torch._dynamo.testing.CompileCounter()
        opt_fn = torch._dynamo.optimize(cnt, nopython=True)(fn)
        opt_fn(x)
        self.assertEqual(cnt.frame_count, 1)

    @patch.object(torch._functorch.config, "use_dynamic_shapes", True)
    def test_bigbird_unsqueeze_inplace(self):
        def fn(reshape_2):
            view_2 = reshape_2.clone()
            view_2.unsqueeze_(2)
            cat_11 = torch.cat([view_2], dim=2)
            view_13 = cat_11.view((2, 12, 64, -1))
            return (view_13,)

        x = torch.randn(2, 12, 64, 64, requires_grad=True)
        ref = fn(x)
        opt_fn = torch._dynamo.optimize("aot_eager")(fn)
        res = opt_fn(x)
        self.assertTrue(same(ref, res))

    def test_issue1466_size_aot_autograd(self):
        def fn(x):
            # do a tensor op and a size compute
            y = x * 2
            x_size = x.size()
            # trigger a graph break
            print("arf")
            # use the tensor op and size compute
            z = y.view(x_size) + 1
            return z

        x = torch.randn(2, 3, requires_grad=True)
        ref = fn(x)
        opt_fn = torch._dynamo.optimize("aot_eager")(fn)
        res = opt_fn(x)
        self.assertTrue(same(ref, res))

    def test_ellipsis(self):
        class Repro(torch.nn.Module):
            def __init__(self):
                super().__init__()
                self.lnorm = torch.nn.LayerNorm(
                    (256,), eps=1e-06, elementwise_affine=True
                )
                self.linear = torch.nn.Linear(
                    in_features=256, out_features=256, bias=True
                )

            def forward(self, cat_10):
                lnorm = self.lnorm(cat_10)
                getitem_64 = lnorm[
                    (slice(None, None, None), slice(0, 1, None), Ellipsis)
                ]
                linear = self.linear(getitem_64)
                return (linear,)

        args = [torch.randn(2, 197, 256)]

        mod = Repro()
        opt_mod = torch._dynamo.optimize("eager", nopython=True)(mod)

        self.assertTrue(same(mod(*args), opt_mod(*args)))

    def test_reinplacing(self):
        class MockModule(torch.nn.Module):
            def __init__(self):
                super().__init__()
                self.self_layoutlm_embeddings_x_position_embeddings = (
                    torch.nn.Embedding(1024, 768)
                )
                self.self_layoutlm_embeddings_y_position_embeddings = (
                    torch.nn.Embedding(1024, 768)
                )

            def forward(self, getitem_1, getitem_2, add):
                self_layoutlm_embeddings_x_position_embeddings = (
                    self.self_layoutlm_embeddings_x_position_embeddings(getitem_1)
                )
                self_layoutlm_embeddings_y_position_embeddings = (
                    self.self_layoutlm_embeddings_y_position_embeddings(getitem_2)
                )
                add_1 = add + self_layoutlm_embeddings_x_position_embeddings
                add_2 = add_1 + self_layoutlm_embeddings_y_position_embeddings
                return (add_2,)

        mod = MockModule()
        opt_mod = torch._dynamo.optimize("aot_eager_decomp_partition")(mod)

        args = [
            ((2, 512), (2048, 4), torch.int64, "cpu", False),
            ((2, 512), (2048, 4), torch.int64, "cpu", False),
            ((2, 512, 768), (393216, 768, 1), torch.float32, "cpu", True),
        ]
        args = [
            rand_strided(sh, st, dt, dev).requires_grad_(rg)
            for (sh, st, dt, dev, rg) in args
        ]
        self.assertTrue(same_two_models(mod, opt_mod, args))

    def test_optimized_deepcopy(self):
        # See https://github.com/pytorch/pytorch/pull/88629
        class Foo(torch.nn.Module):
            def __init__(self):
                super().__init__()
                self.fc = torch.nn.Linear(in_features=2, out_features=3, bias=True)

            def forward(self, x):
                return self.fc(x)

        mod = Foo()
        opt_mod = torch._dynamo.optimize("eager")(mod)
        args = [torch.randn(1, 2)]
        self.assertTrue(same_two_models(mod, opt_mod, args))

    def test_class_member(self):
        class Foo(torch.nn.Module):
            a = 4
            b = torch.ones(3, 4)

            def __init__(self):
                super().__init__()
                self.c = 4

            def forward(self, x):
                return x.cos() + self.a + self.b + self.c

        mod = Foo()
        opt_mod = torch._dynamo.optimize("eager", nopython=True)(mod)
        args = (torch.randn(3, 4),)
        self.assertTrue(same(mod(*args), opt_mod(*args)))

    def test_named_buffers(self):
        class Foo(torch.nn.Module):
            def __init__(self):
                super().__init__()
                self.register_buffer("x", torch.ones(3))
                self.register_buffer("y", torch.ones(3))

            def forward(self, inp):
                res = 0
                for name, buffer in self.named_buffers():
                    res += buffer.sum()

                return inp.cos() + res

        mod = Foo()
        opt_mod = torch._dynamo.optimize("eager", nopython=True)(mod)
        args = (torch.randn(3, 4),)
        self.assertTrue(same(mod(*args), opt_mod(*args)))

    def test_is_symbolic_tracing(self):
        # Ensure no graph break here
        def fn(x):
            if is_fx_tracing_test():
                return x * 2
            return x * 4

        a = torch.randn(4)
        ref = fn(a)
        opt_fn = torch._dynamo.optimize("eager", nopython=True)(fn)
        res = opt_fn(a)
        self.assertTrue(same(ref, res))

    def test_tokenization(self):
        from collections import UserDict

        class BatchEncoding(UserDict):
            """
            Copied from tokenization
            """

            def __init__(
                self,
                data,
            ):
                super().__init__(data)

            def __getattr__(self, item: str):
                try:
                    return self.data[item]
                except KeyError as e:
                    raise AttributeError from e

        def tokenization(x):
            encoding = BatchEncoding({"key": x})
            return encoding["key"]

        opt_fn = torch._dynamo.optimize("eager")(tokenization)
        x = torch.rand((1, 4))
        ref = tokenization(x)
        res = opt_fn(x)
        self.assertTrue(same(ref, res))

    def test_modules(self):
        class Foo(torch.nn.Module):
            def __init__(self):
                super().__init__()
                self.fc = torch.nn.Linear(4, 3)

            def forward(self, inp):
                res = torch.zeros(3, 3)
                for mod in self.modules():
                    res += self.fc(inp)
                return res

        mod = Foo()
        args = (torch.ones(3, 4),)
        cnt = torch._dynamo.testing.CompileCounter()
        opt_mod = torch._dynamo.optimize(cnt, nopython=True)(mod)
        self.assertTrue(same(mod(*args), opt_mod(*args)))
        self.assertEqual(cnt.op_count, 5)
        self.assertEqual(cnt.frame_count, 1)

    @requires_cuda()
    def test_norm_dtype(self):
        def foo(_stack0):
            getitem = _stack0[(slice(None, None, None), -1)]
            _stack0 = None
            normalize = torch.nn.functional.normalize(getitem, p=2, dim=1)
            getitem = None
            return (normalize,)

        args = [((2, 50, 256), (1, 256, 1), torch.float16, "cuda", False)]
        args = [
            rand_strided(sh, st, dt, dev).requires_grad_(rg)
            for (sh, st, dt, dev, rg) in args
        ]

        opt_foo = torch._dynamo.optimize("aot_eager_decomp_partition")(foo)
        with torch.cuda.amp.autocast(enabled=True):
            ref = foo(*args)[0]
            res = foo(*args)[0]
            self.assertEqual(ref.dtype, res.dtype)

            self.assertTrue(same(res, ref))

    def test_for_loop_graph_break(self):
        def inner(x):
            return torch.sin(x)

        def fn(x):
            for _ in range(100):
                inner(x)
                torch._dynamo.graph_break()
            return x

        cnt = torch._dynamo.testing.CompileCounter()
        opt_fn = torch._dynamo.optimize(cnt)(fn)
        x = torch.randn(4)
        opt_fn(x)
        self.assertEqual(cnt.frame_count, 1)
        self.assertEqual(cnt.op_count, 1)

    def test_for_loop_graph_break_before(self):
        # Checks that the backedge is calculated correctly
        def inner(x):
            return torch.sin(x)

        def fn(x):
            torch._dynamo.graph_break()
            for _ in range(100):
                inner(x)
            return x

        cnt = torch._dynamo.testing.CompileCounter()
        opt_fn = torch._dynamo.optimize(cnt)(fn)
        x = torch.randn(4)
        opt_fn(x)
        self.assertEqual(cnt.frame_count, 1)
        self.assertEqual(cnt.op_count, 100)

    def test_avoid_dupe_specialization(self):
        def f(x, y):
            return (x + y) * 1

        opt_f = torch._dynamo.optimize("aot_eager")(f)

        for b in [True, False]:
            x = torch.randn(4, requires_grad=b)
            y = torch.randn(4, requires_grad=b)
            self.assertEqual(f(x, x), opt_f(x, x))
            self.assertEqual(f(x, y), opt_f(x, y))

    def test_reformer_remove_unused_args(self):
        # This test case is very interesting.  First, let's describe
        # the bug this is testing for.  The bug we fixed is twofold:
        #
        # - We prune GraphArgs that aren't used in the output graph.
        #   However, sometimes it is possible for those GraphArgs to be
        #   utilized in shape guards (you could imagine this happening if
        #   dynamo poked some shape variables without recording them in the
        #   graph.)  If we prune those GraphArgs, we get a
        #   "s1 not in ..." error as we can no longer codegen the
        #   requested guards.
        #
        # - But in practice, Dynamo usually traces size accesses into the
        #   graph, preventing the GraphArg from getting pruned.  So how
        #   come we were running into this in practice with hf_Reformer?
        #   The answer is checkpointing!
        #
        # This brings us to the following test case.  Here's what it does:
        #
        # 1. It traces some operations, and then checkpoints before inlining
        #    the function call to g
        #
        # 2. g traces some more operations (triggering the shape guard
        #    to be created), but then it graph breaks
        #
        # 3. Because you can't graph break in an inlining function, we roll
        #    back to the outer checkpoint ("undoing" the operation that
        #    induced the shape guard) and then immediately generate a
        #    subgraph at that point.
        #
        # If we failed to checkpoint the ShapeEnv, it can still have guards
        # from the aborted speculation, which we will then still attempt to
        # codegen.
        #
        # There's an additional nuance: suppose x is used but y is not.
        # If you create a guard like y == x * 2, you will accidentally avoid
        # the "s1 not in ..." error, as y will get substituted with x * 2,
        # but x is still a GraphArg (it's used) and you don't end up with
        # the error.  This is why we must show y + y == x, not vice versa.
        # Similarly, it is also why we must not do a simple guard like x == y
        #
        # Can we actually demonstrate that checkpointing the ShapeEnv is
        # necessary?  It's not so easy to induce this case.  Dynamo is very
        # eager about adding locals to GraphArgs; any local that is in scope,
        # even if it isn't used, is added to GraphArgs (see also
        # https://github.com/pytorch/torchdynamo/issues/1925 ).  So long
        # as Dynamo eagerly guards in this way, we have an invariant that
        # all locals are guaranteed to show up in GraphArgs before the
        # inlining function call, in which case we will always have enough
        # information to codegen our guards so long as we don't prune the
        # unused GraphArgs away (and indeed, the direct fix for this bug
        # was to make sure we use original GraphArgs).  Non locals,
        # conversely, typically are static, and so won't have guards allocated
        # for them.  That being said, there may still be a way to trigger
        # this error.

        def g(x, y):
            r = torch.cat((y, y)) + x
            print("foo")
            return r

        def f(x, y):
            x = x * 3
            return g(x, y)

        opt_f = torch._dynamo.optimize("aot_eager")(f)

        x = torch.randn(4)
        y = torch.randn(2)
        self.assertEqual(f(x, y), opt_f(x, y))

    def test_swin_base_tensor_attr(self):
        class Foo(torch.nn.Module):
            def __init__(self):
                super().__init__()
                # NB: not a parameter or buffer
                self.t = torch.randn(3)

            def forward(self, x):
                return x + torch.cat((self.t, self.t))

        mod = Foo()
        opt_mod = torch._dynamo.optimize("eager")(mod)
        args = [torch.randn(6)]
        self.assertTrue(same_two_models(mod, opt_mod, args))
        opt_mod(*args)

    def test_output_aliases_intermediate(self):
        def f(x):
            intermediate = x.mul(2)
            return intermediate.view(-1)

        opt_f = torch._dynamo.optimize("aot_eager")(f)

        for b in [True, False]:
            x = torch.randn(4, requires_grad=b)
            out = f(x)
            out_test = opt_f(x)
            self.assertEqual(out, out_test)
            self.assertEqual(out.requires_grad, out_test.requires_grad)
            self.assertEqual(out._is_view(), out_test._is_view())
            self.assertEqual(out._base.requires_grad, out_test._base.requires_grad)

    def test_while_loop_graph_break(self):
        # Repro of tacotron2 cache_size_recompilation
        def inner(x):
            return torch.sin(x)

        def fn(x):
            i = 20
            while i > 10:
                x = inner(x)
                i -= 1
                torch._dynamo.graph_break()
            return x

        cnt = torch._dynamo.testing.CompileCounter()
        opt_fn = torch._dynamo.optimize(cnt)(fn)
        x = torch.randn(4)
        opt_fn(x)
        self.assertEqual(cnt.frame_count, 1)
        self.assertEqual(cnt.op_count, 1)

    def test_nested_while_loop_graph_break(self):
        def inner_loop(x):
            i = 3
            while i > 0:
                i -= 1
                x += 1
                torch._dynamo.graph_break()
            return x

        def inner(x):
            inner_loop(x)
            return torch.sin(x)

        def fn(x):
            i = 20
            while i > 10:
                x = inner(x)
                i -= 1
                torch._dynamo.graph_break()
            return x

        cnt = torch._dynamo.testing.CompileCounter()
        opt_fn = torch._dynamo.optimize(cnt)(fn)
        x = torch.randn(4)
        opt_fn(x)
        self.assertEqual(cnt.frame_count, 1)
        self.assertEqual(cnt.op_count, 1)

    def test_while_loop_graph_break_inside_call_function(self):
        # Repro of huggingface graph break inside loop in `get_parameter_dtype`.
        # Skip only the inner frame that has loop that contains graph break.
        def inner(x):
            for i in range(3):
                x += 1
                torch._dynamo.graph_break()
            return x

        def fn(x):
            x += 2
            inner(x)
            x += 3
            return x

        cnt = torch._dynamo.testing.CompileCounter()
        opt_fn = torch._dynamo.optimize(cnt)(fn)
        x = torch.randn(4)
        opt_fn(x)
        self.assertEqual(cnt.frame_count, 2)
        self.assertEqual(cnt.op_count, 2)

    @skip_if_pytest
<<<<<<< HEAD
    @torch._dynamo.config.patch("rewrite_assert_with_torch_assert", True)
=======
    @patch.object(torch._dynamo.config, "rewrite_assert_with_torch_assert", True)
>>>>>>> bf2e2fea
    def test_rewrite_assert_with_msg(self):
        def f(x):
            b = x.sin()
            assert x[0] == 3, "First dim need to be 3"
            return x.cos() + b

        args = (torch.Tensor([3, 4, 5]),)
        cnt = torch._dynamo.testing.CompileCounter()

        opt_f = torch._dynamo.optimize(cnt, nopython=True)(f)
        self.assertTrue(same(f(*args), opt_f(*args)))
        self.assertEqual(cnt.op_count, 6)
        self.assertEqual(cnt.frame_count, 1)

        exported, _ = torch._dynamo.export(f, torch.Tensor([3, 4, 5]))
        self.assertTrue(same(exported(*args), f(*args)))

        with self.assertRaisesRegex(AssertionError, ""):
            exported, _ = torch._dynamo.export(f, torch.Tensor([4, 4, 5]))

    @torch._dynamo.config.patch("rewrite_assert_with_torch_assert", True)
    def test_not_rewrite_assert_for_other_errors(self):
        def f(x):
            b = x.sin()
            if not x.sum() <= 3:
                raise ValueError("input sum needs to be 3")
            return x.cos() + b

        args = (torch.Tensor([3, 4, 5]),)
        opt_fn = torch._dynamo.optimize("eager")(f)
        with self.assertRaisesRegex(ValueError, "input sum needs to be 3"):
            opt_fn(*args)

    # TODO (tmanlaibaatar) handle data-dependent fstring in assert statement.
    @torch._dynamo.config.patch("rewrite_assert_with_torch_assert", True)
    def test_rewrite_assert_with_fstring_msg(self):
        def f(x):
            b = x.sin()
            assert x[0] == 3, f"First dim need to be {x[0]}"
            return x.cos() + b

        args = (torch.Tensor([3, 4, 5]),)
        with self.assertRaisesRegex(torch._dynamo.exc.Unsupported, "generic_jump"):
            exported, _ = torch._dynamo.export(f, torch.Tensor([3, 4, 5]))

    @skip_if_pytest
<<<<<<< HEAD
    @torch._dynamo.config.patch("rewrite_assert_with_torch_assert", True)
=======
    @patch.object(torch._dynamo.config, "rewrite_assert_with_torch_assert", True)
>>>>>>> bf2e2fea
    def test_rewrite_assert_without_msg(self):
        def f(x):
            b = x.sin()
            assert x[0] == 3
            return x.cos() + b

        args = (torch.Tensor([3, 4, 5]),)
        exported, _ = torch._dynamo.export(f, torch.Tensor([3, 4, 5]))
        self.assertTrue(same(exported(*args), f(*args)))

        with self.assertRaisesRegex(AssertionError, ""):
            exported, _ = torch._dynamo.export(f, torch.Tensor([4, 4, 5]))

    @torch._dynamo.config.patch("rewrite_assert_with_torch_assert", True)
    def test_rewrite_assert_noop(self):
        def f(x):
            b = x.sin()
            assert True
            assert x.dtype == torch.float32
            return x.cos() + b

        args = (torch.Tensor([3, 4, 5]),)
        exported, _ = torch._dynamo.export(f, torch.Tensor([3, 4, 5]))
        self.assertTrue(same(exported(*args), f(*args)))

        cnt = torch._dynamo.testing.CompileCounter()
        opt_f = torch._dynamo.optimize(cnt, nopython=True)(f)
        self.assertTrue(same(f(*args), opt_f(*args)))
        # torch._assert shouldn't be in the graph
        self.assertEqual(cnt.op_count, 3)
        self.assertEqual(cnt.frame_count, 1)

        exported, _ = torch._dynamo.export(f, torch.Tensor([4, 4, 5]))
        self.assertTrue(same(exported(*args), f(*args)))

    @torch._dynamo.config.patch("rewrite_assert_with_torch_assert", False)
    def test_not_rewrite_assert(self):
        def f(x):
            b = x.sin()
            assert x[0] == 3
            return x.cos() + b

        with self.assertRaisesRegex(torch._dynamo.exc.Unsupported, "generic_jump"):
            torch._dynamo.export(f, torch.Tensor([3, 4, 5]))

    @patch.object(torch._functorch.config, "use_dynamic_shapes", True)
    def test_batchnorm_e2e(self):
        class Repro(torch.nn.Module):
            def __init__(self):
                super().__init__()
                self.bn = torch.nn.BatchNorm2d(
                    64, eps=1e-05, momentum=0.1, affine=True, track_running_stats=True
                )
                self.conv1 = torch.nn.Conv2d(
                    64,
                    64,
                    kernel_size=(3, 3),
                    stride=(1, 1),
                    padding=(1, 1),
                    bias=False,
                )

            def forward(self, x):
                x1 = self.bn(x)
                x2 = self.conv1(x1)
                out = torch.nn.functional.relu(x2)
                return (out,)

        torch.manual_seed(1337)

        m_ref = Repro()
        m_test = deepcopy(m_ref)

        @torch._dynamo.optimize("aot_eager_decomp_partition")
        def compiled_fn(x):
            return m_test(x)

        x_ref = torch.randn(2, 64, 32, 32, requires_grad=True)
        x_test = x_ref.clone()

        # Loop multiple times: each iteration the running_mean/var on batchnorm will update,
        # which changes the output of the next iteration
        for _ in range(3):
            ref = m_ref(x_ref)
            res = compiled_fn(x_test)

            self.assertTrue(same(ref, res))

            for r in ref:
                if r.requires_grad:
                    r.sum().backward()
            for r in res:
                if r.requires_grad:
                    r.sum().backward()

            for param_ref, param_test in zip(m_ref.parameters(), m_test.parameters()):
                self.assertTrue(same(param_ref, param_test))
            # Assert running_mean/var
            for buffer_ref, buffer_test in zip(m_ref.buffers(), m_test.buffers()):
                self.assertTrue(same(buffer_ref, buffer_test))

    @torch._dynamo.config.patch("dynamic_shapes", True)
    def test_dynamic_shapes_right_side(self):
        def f(x):
            return torch.ones(5 * x.shape[0])

        inp = torch.randn(6, 5)

        gm, _ = torch._dynamo.export(
            f, torch.randn(4, 5), aten_graph=True, tracing_mode="symbolic"
        )
        self.assertEqual(gm(inp).shape, f(inp).shape)

    @torch._dynamo.config.patch(dynamic_shapes=True, capture_scalar_outputs=True)
    def test_tensor_item(self):
        def f(x, y):
            val = y.item()
            return x.sum() + val

        gm, _ = torch._dynamo.export(
            f,
            torch.zeros(6, 4),
            torch.tensor(1),
            aten_graph=True,
            tracing_mode="symbolic",
        )
        self.assertEqual(
            f(torch.zeros(6, 4), torch.tensor(1)),
            gm(torch.zeros(6, 4), torch.tensor(1)),
        )
        self.assertEqual(
            f(torch.zeros(6, 4), torch.tensor(2)),
            gm(torch.zeros(6, 4), torch.tensor(2)),
        )

    @torch._dynamo.config.patch("dynamic_shapes", True)
    def test_tensor_split(self):
        def f(x):
            return torch.split(x, x.shape[0] // 2, dim=0)[0]

        gm, _ = torch._dynamo.export(
            f,
            torch.zeros(6, 4),
            aten_graph=True,
            tracing_mode="symbolic",
        )

        self.assertEqual(f(torch.ones(8, 4)), gm(torch.ones(8, 4)))

    def test_grad_references_cleared(self):
        model = torch.nn.Linear(2048, 2048, bias=False)
        x = torch.ones(2048)
        optimizer = torch.optim.SGD(model.parameters(), lr=0.01)

        def opt_step():
            optimizer.step()

        compiled_opt_step = torch._dynamo.optimize("eager")(opt_step)

        def compiled_model_step(x):
            optimizer.zero_grad(True)
            y = model(x)
            torch.sum(y).backward()
            compiled_opt_step()

        compiled_model_step(x)
        param_grad_ref = weakref.ref(list(model.parameters())[0].grad)
        optimizer.zero_grad(True)
        self.assertIsNone(param_grad_ref())


if __name__ == "__main__":
    from torch._dynamo.test_case import run_tests

    run_tests()<|MERGE_RESOLUTION|>--- conflicted
+++ resolved
@@ -942,15 +942,9 @@
     # NB: When you remove the expectedFailure, don't forget to
     # uncomment/adjust the assertEqual below
     @unittest.expectedFailure
-<<<<<<< HEAD
-    @torch._dynamo.config.patch(
-        {"fake_tensor_propagation": True, "capture_scalar_outputs": True}
-    )
-=======
     @patch.object(torch._dynamo.config, "fake_tensor_propagation", True)
     @patch.object(torch._dynamo.config, "dynamic_shapes", True)
     @patch.object(torch._dynamo.config, "capture_scalar_outputs", True)
->>>>>>> bf2e2fea
     def test_maml_item_capture(self):
         a = torch.randn(5, 1, 28, 28)
         b = torch.zeros(5, dtype=torch.int64)
@@ -968,12 +962,8 @@
         self.assertIn(cnt.op_count, (36, 35, 34, 29, 28, 27))
 
     # see: https://github.com/pytorch/pytorch/issues/80067
-<<<<<<< HEAD
-    @torch._dynamo.config.patch("capture_scalar_outputs", False)
-=======
     @patch.object(torch._dynamo.config, "dynamic_shapes", True)
     @patch.object(torch._dynamo.config, "capture_scalar_outputs", False)
->>>>>>> bf2e2fea
     def test_maml_no_item_capture(self):
         a = torch.randn(5, 1, 28, 28)
         b = torch.zeros(5, dtype=torch.int64)
@@ -1326,7 +1316,7 @@
         self.assertGreaterEqual(torch._dynamo.utils.counters["frames"]["ok"], 3)
         self.assertGreaterEqual(torch._dynamo.utils.counters["frames"]["total"], 3)
 
-    @torch._dynamo.config.patch("suppress_errors", True)
+    @patch.object(torch._dynamo.config, "suppress_errors", True)
     def test_guard_fail_tensor_bool(self):
         @torch._dynamo.skip
         def fn():
@@ -2172,11 +2162,7 @@
         self.assertEqual(cnt.op_count, 2)
 
     @skip_if_pytest
-<<<<<<< HEAD
-    @torch._dynamo.config.patch("rewrite_assert_with_torch_assert", True)
-=======
     @patch.object(torch._dynamo.config, "rewrite_assert_with_torch_assert", True)
->>>>>>> bf2e2fea
     def test_rewrite_assert_with_msg(self):
         def f(x):
             b = x.sin()
@@ -2197,7 +2183,7 @@
         with self.assertRaisesRegex(AssertionError, ""):
             exported, _ = torch._dynamo.export(f, torch.Tensor([4, 4, 5]))
 
-    @torch._dynamo.config.patch("rewrite_assert_with_torch_assert", True)
+    @patch.object(torch._dynamo.config, "rewrite_assert_with_torch_assert", True)
     def test_not_rewrite_assert_for_other_errors(self):
         def f(x):
             b = x.sin()
@@ -2211,7 +2197,7 @@
             opt_fn(*args)
 
     # TODO (tmanlaibaatar) handle data-dependent fstring in assert statement.
-    @torch._dynamo.config.patch("rewrite_assert_with_torch_assert", True)
+    @patch.object(torch._dynamo.config, "rewrite_assert_with_torch_assert", True)
     def test_rewrite_assert_with_fstring_msg(self):
         def f(x):
             b = x.sin()
@@ -2223,11 +2209,7 @@
             exported, _ = torch._dynamo.export(f, torch.Tensor([3, 4, 5]))
 
     @skip_if_pytest
-<<<<<<< HEAD
-    @torch._dynamo.config.patch("rewrite_assert_with_torch_assert", True)
-=======
     @patch.object(torch._dynamo.config, "rewrite_assert_with_torch_assert", True)
->>>>>>> bf2e2fea
     def test_rewrite_assert_without_msg(self):
         def f(x):
             b = x.sin()
@@ -2241,7 +2223,7 @@
         with self.assertRaisesRegex(AssertionError, ""):
             exported, _ = torch._dynamo.export(f, torch.Tensor([4, 4, 5]))
 
-    @torch._dynamo.config.patch("rewrite_assert_with_torch_assert", True)
+    @patch.object(torch._dynamo.config, "rewrite_assert_with_torch_assert", True)
     def test_rewrite_assert_noop(self):
         def f(x):
             b = x.sin()
@@ -2263,7 +2245,7 @@
         exported, _ = torch._dynamo.export(f, torch.Tensor([4, 4, 5]))
         self.assertTrue(same(exported(*args), f(*args)))
 
-    @torch._dynamo.config.patch("rewrite_assert_with_torch_assert", False)
+    @patch.object(torch._dynamo.config, "rewrite_assert_with_torch_assert", False)
     def test_not_rewrite_assert(self):
         def f(x):
             b = x.sin()
@@ -2329,7 +2311,7 @@
             for buffer_ref, buffer_test in zip(m_ref.buffers(), m_test.buffers()):
                 self.assertTrue(same(buffer_ref, buffer_test))
 
-    @torch._dynamo.config.patch("dynamic_shapes", True)
+    @patch.object(torch._dynamo.config, "dynamic_shapes", True)
     def test_dynamic_shapes_right_side(self):
         def f(x):
             return torch.ones(5 * x.shape[0])
@@ -2341,7 +2323,8 @@
         )
         self.assertEqual(gm(inp).shape, f(inp).shape)
 
-    @torch._dynamo.config.patch(dynamic_shapes=True, capture_scalar_outputs=True)
+    @patch.object(torch._dynamo.config, "dynamic_shapes", True)
+    @patch.object(torch._dynamo.config, "capture_scalar_outputs", True)
     def test_tensor_item(self):
         def f(x, y):
             val = y.item()
@@ -2363,7 +2346,7 @@
             gm(torch.zeros(6, 4), torch.tensor(2)),
         )
 
-    @torch._dynamo.config.patch("dynamic_shapes", True)
+    @patch.object(torch._dynamo.config, "dynamic_shapes", True)
     def test_tensor_split(self):
         def f(x):
             return torch.split(x, x.shape[0] // 2, dim=0)[0]
